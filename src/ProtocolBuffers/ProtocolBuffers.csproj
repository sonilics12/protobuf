--- conflicted
+++ resolved
@@ -1,428 +1,221 @@
-<<<<<<< HEAD
-﻿<?xml version="1.0" encoding="utf-8"?>
-<Project ToolsVersion="4.0" DefaultTargets="Build" xmlns="http://schemas.microsoft.com/developer/msbuild/2003">
-  <PropertyGroup>
-    <Configuration Condition=" '$(Configuration)' == '' ">Debug</Configuration>
-    <Platform Condition=" '$(Platform)' == '' ">AnyCPU</Platform>
-    <ProductVersion>9.0.30729</ProductVersion>
-    <SchemaVersion>2.0</SchemaVersion>
-    <ProjectGuid>{6908BDCE-D925-43F3-94AC-A531E6DF2591}</ProjectGuid>
-    <OutputType>Library</OutputType>
-    <AppDesignerFolder>Properties</AppDesignerFolder>
-    <RootNamespace>Google.ProtocolBuffers</RootNamespace>
-    <AssemblyName>Google.ProtocolBuffers</AssemblyName>
-    <TargetFrameworkVersion>v2.0</TargetFrameworkVersion>
-    <FileAlignment>512</FileAlignment>
-    <SignAssembly>true</SignAssembly>
-    <AssemblyOriginatorKeyFile>Properties\Google.ProtocolBuffers.snk</AssemblyOriginatorKeyFile>
-    <FileUpgradeFlags>
-    </FileUpgradeFlags>
-    <UpgradeBackupLocation>
-    </UpgradeBackupLocation>
-    <OldToolsVersion>3.5</OldToolsVersion>
-    <PublishUrl>publish\</PublishUrl>
-    <Install>true</Install>
-    <InstallFrom>Disk</InstallFrom>
-    <UpdateEnabled>false</UpdateEnabled>
-    <UpdateMode>Foreground</UpdateMode>
-    <UpdateInterval>7</UpdateInterval>
-    <UpdateIntervalUnits>Days</UpdateIntervalUnits>
-    <UpdatePeriodically>false</UpdatePeriodically>
-    <UpdateRequired>false</UpdateRequired>
-    <MapFileExtensions>true</MapFileExtensions>
-    <ApplicationRevision>0</ApplicationRevision>
-    <ApplicationVersion>1.0.0.%2a</ApplicationVersion>
-    <IsWebBootstrapper>false</IsWebBootstrapper>
-    <UseApplicationTrust>false</UseApplicationTrust>
-    <BootstrapperEnabled>true</BootstrapperEnabled>
-  </PropertyGroup>
-  <PropertyGroup Condition=" '$(Configuration)|$(Platform)' == 'Debug|AnyCPU' ">
-    <DebugSymbols>true</DebugSymbols>
-    <DebugType>full</DebugType>
-    <Optimize>false</Optimize>
-    <OutputPath>bin\Debug\</OutputPath>
-    <DefineConstants>DEBUG;TRACE</DefineConstants>
-    <ErrorReport>prompt</ErrorReport>
-    <WarningLevel>4</WarningLevel>
-    <NoStdLib>true</NoStdLib>
-    <CodeAnalysisRuleSet>AllRules.ruleset</CodeAnalysisRuleSet>
-  </PropertyGroup>
-  <PropertyGroup Condition=" '$(Configuration)|$(Platform)' == 'Release|AnyCPU' ">
-    <DebugType>pdbonly</DebugType>
-    <Optimize>true</Optimize>
-    <OutputPath>bin\Release\</OutputPath>
-    <DefineConstants>TRACE</DefineConstants>
-    <ErrorReport>prompt</ErrorReport>
-    <WarningLevel>4</WarningLevel>
-    <NoStdLib>true</NoStdLib>
-    <CodeAnalysisRuleSet>AllRules.ruleset</CodeAnalysisRuleSet>
-  </PropertyGroup>
-  <PropertyGroup Condition="'$(Configuration)|$(Platform)' == 'Debug_Silverlight2|AnyCPU'">
-    <DebugSymbols>true</DebugSymbols>
-    <DebugType>full</DebugType>
-    <Optimize>false</Optimize>
-    <OutputPath>bin\Debug_Silverlight2\</OutputPath>
-    <DefineConstants>DEBUG;TRACE;SILVERLIGHT2</DefineConstants>
-    <ErrorReport>prompt</ErrorReport>
-    <WarningLevel>4</WarningLevel>
-    <NoStdLib>true</NoStdLib>
-    <CodeAnalysisRuleSet>AllRules.ruleset</CodeAnalysisRuleSet>
-  </PropertyGroup>
-  <PropertyGroup Condition="'$(Configuration)|$(Platform)' == 'Release_Silverlight2|AnyCPU'">
-    <DebugType>pdbonly</DebugType>
-    <Optimize>true</Optimize>
-    <OutputPath>bin\Release_Silverlight2\</OutputPath>
-    <DefineConstants>TRACE;SILVERLIGHT2</DefineConstants>
-    <ErrorReport>prompt</ErrorReport>
-    <WarningLevel>4</WarningLevel>
-    <NoStdLib>true</NoStdLib>
-    <CodeAnalysisRuleSet>AllRules.ruleset</CodeAnalysisRuleSet>
-  </PropertyGroup>
-  <ItemGroup>
-    <Reference Include="mscorlib" />
-    <Reference Include="System" />
-    <Reference Include="System.Xml" />
-  </ItemGroup>
-  <ItemGroup>
-    <Compile Include="AbstractBuilder.cs" />
-    <Compile Include="AbstractBuilderLite.cs">
-      <SubType>Code</SubType>
-    </Compile>
-    <Compile Include="AbstractMessage.cs" />
-    <Compile Include="AbstractMessageLite.cs">
-      <SubType>Code</SubType>
-    </Compile>
-    <Compile Include="ByteString.cs" />
-    <Compile Include="Collections\Enumerables.cs" />
-    <Compile Include="Collections\IPopsicleList.cs" />
-    <Compile Include="Collections\PopsicleList.cs" />
-    <Compile Include="Delegates.cs" />
-    <Compile Include="CodedInputStream.cs" />
-    <Compile Include="CodedOutputStream.cs" />
-    <Compile Include="Collections\Dictionaries.cs" />
-    <Compile Include="Collections\Lists.cs" />
-    <Compile Include="Collections\ReadOnlyDictionary.cs" />
-    <Compile Include="DescriptorProtos\CSharpOptions.cs" />
-    <Compile Include="DescriptorProtos\DescriptorProtoFile.cs" />
-    <Compile Include="DescriptorProtos\IDescriptorProto.cs" />
-    <Compile Include="DescriptorProtos\PartialClasses.cs" />
-    <Compile Include="Descriptors\DescriptorBase.cs" />
-    <Compile Include="Descriptors\DescriptorPool.cs" />
-    <Compile Include="Descriptors\DescriptorUtil.cs" />
-    <Compile Include="Descriptors\DescriptorValidationException.cs" />
-    <Compile Include="Descriptors\EnumDescriptor.cs" />
-    <Compile Include="Descriptors\EnumValueDescriptor.cs" />
-    <Compile Include="Descriptors\FieldDescriptor.cs" />
-    <Compile Include="Descriptors\FieldMappingAttribute.cs" />
-    <Compile Include="Descriptors\FieldType.cs" />
-    <Compile Include="Descriptors\FileDescriptor.cs" />
-    <Compile Include="Descriptors\IDescriptor.cs" />
-    <Compile Include="Descriptors\IndexedDescriptorBase.cs" />
-    <Compile Include="Descriptors\MappedType.cs" />
-    <Compile Include="Descriptors\MessageDescriptor.cs" />
-    <Compile Include="Descriptors\MethodDescriptor.cs" />
-    <Compile Include="Descriptors\PackageDescriptor.cs" />
-    <Compile Include="Descriptors\ServiceDescriptor.cs" />
-    <Compile Include="DynamicMessage.cs" />
-    <Compile Include="EnumLite.cs" />
-    <Compile Include="ExtendableBuilder.cs" />
-    <Compile Include="ExtendableBuilderLite.cs" />
-    <Compile Include="ExtendableMessage.cs" />
-    <Compile Include="ExtendableMessageLite.cs" />
-    <Compile Include="ExtensionInfo.cs">
-      <SubType>Code</SubType>
-    </Compile>
-    <Compile Include="ExtensionRegistry.cs" />
-    <Compile Include="ExtensionRegistryLite.cs" />
-    <Compile Include="FieldAccess\ReflectionUtil.cs" />
-    <Compile Include="FieldAccess\SingleEnumAccessor.cs" />
-    <Compile Include="FieldAccess\SingleMessageAccessor.cs" />
-    <Compile Include="FieldAccess\SinglePrimitiveAccessor.cs" />
-    <Compile Include="FieldAccess\RepeatedPrimitiveAccessor.cs" />
-    <Compile Include="FieldAccess\RepeatedEnumAccessor.cs" />
-    <Compile Include="FieldAccess\IFieldAccessor.cs" />
-    <Compile Include="FieldAccess\FieldAccessorTable.cs" />
-    <Compile Include="FieldAccess\RepeatedMessageAccessor.cs" />
-    <Compile Include="FieldSet.cs" />
-    <Compile Include="GeneratedBuilder.cs" />
-    <Compile Include="GeneratedBuilderLite.cs" />
-    <Compile Include="GeneratedExtensionLite.cs" />
-    <Compile Include="GeneratedMessageLite.cs" />
-    <Compile Include="GeneratedRepeatExtension.cs" />
-    <Compile Include="GeneratedSingleExtension.cs" />
-    <Compile Include="GeneratedMessage.cs" />
-    <Compile Include="IBuilder.cs" />
-    <Compile Include="GeneratedExtensionBase.cs" />
-    <Compile Include="IBuilderLite.cs">
-      <SubType>Code</SubType>
-    </Compile>
-    <Compile Include="IMessage.cs" />
-    <Compile Include="IMessageLite.cs" />
-    <Compile Include="InvalidProtocolBufferException.cs" />
-    <Compile Include="IRpcChannel.cs" />
-    <Compile Include="IRpcController.cs" />
-    <Compile Include="IRpcDispatch.cs" />
-    <Compile Include="IService.cs" />
-    <Compile Include="MessageStreamIterator.cs" />
-    <Compile Include="MessageStreamWriter.cs" />
-    <Compile Include="MessageUtil.cs" />
-    <Compile Include="NameHelpers.cs" />
-    <Compile Include="Properties\AssemblyInfo.cs" />
-    <Compile Include="RpcUtil.cs" />
-    <Compile Include="SilverlightCompatibility.cs" />
-    <Compile Include="SortedList.cs" />
-    <Compile Include="TextFormat.cs" />
-    <Compile Include="TextGenerator.cs" />
-    <Compile Include="TextTokenizer.cs" />
-    <Compile Include="ThrowHelper.cs" />
-    <Compile Include="UninitializedMessageException.cs" />
-    <Compile Include="UnknownField.cs" />
-    <Compile Include="UnknownFieldSet.cs" />
-    <Compile Include="WireFormat.cs" />
-  </ItemGroup>
-  <ItemGroup>
-    <None Include="Properties\Google.ProtocolBuffers.snk" />
-  </ItemGroup>
-  <ItemGroup>
-    <BootstrapperPackage Include="Microsoft.Net.Client.3.5">
-      <Visible>False</Visible>
-      <ProductName>.NET Framework 3.5 SP1 Client Profile</ProductName>
-      <Install>false</Install>
-    </BootstrapperPackage>
-    <BootstrapperPackage Include="Microsoft.Net.Framework.3.5.SP1">
-      <Visible>False</Visible>
-      <ProductName>.NET Framework 3.5 SP1</ProductName>
-      <Install>true</Install>
-    </BootstrapperPackage>
-    <BootstrapperPackage Include="Microsoft.Windows.Installer.3.1">
-      <Visible>False</Visible>
-      <ProductName>Windows Installer 3.1</ProductName>
-      <Install>true</Install>
-    </BootstrapperPackage>
-  </ItemGroup>
-  <Import Project="$(MSBuildToolsPath)\Microsoft.CSharp.targets" Condition=" '$(Configuration)' == 'Debug' " />
-  <Import Project="$(MSBuildToolsPath)\Microsoft.CSharp.targets" Condition=" '$(Configuration)' == 'Release' " />
-  <Import Project="$(MSBuildExtensionsPath)\Microsoft\Silverlight\v2.0\Microsoft.Silverlight.CSharp.targets" Condition=" '$(Configuration)' == 'Debug_Silverlight2' " />
-  <Import Project="$(MSBuildExtensionsPath)\Microsoft\Silverlight\v2.0\Microsoft.Silverlight.CSharp.targets" Condition=" '$(Configuration)' == 'Release_Silverlight2' " />
-=======
-﻿<?xml version="1.0" encoding="utf-8"?>
-<Project ToolsVersion="4.0" DefaultTargets="Build" xmlns="http://schemas.microsoft.com/developer/msbuild/2003">
-  <PropertyGroup>
-    <Configuration Condition=" '$(Configuration)' == '' ">Debug</Configuration>
-    <Platform Condition=" '$(Platform)' == '' ">AnyCPU</Platform>
-    <ProductVersion>9.0.30729</ProductVersion>
-    <SchemaVersion>2.0</SchemaVersion>
-    <ProjectGuid>{6908BDCE-D925-43F3-94AC-A531E6DF2591}</ProjectGuid>
-    <OutputType>Library</OutputType>
-    <AppDesignerFolder>Properties</AppDesignerFolder>
-    <RootNamespace>Google.ProtocolBuffers</RootNamespace>
-    <AssemblyName>Google.ProtocolBuffers</AssemblyName>
-    <TargetFrameworkVersion>v2.0</TargetFrameworkVersion>
-    <FileAlignment>512</FileAlignment>
-    <SignAssembly>true</SignAssembly>
-    <AssemblyOriginatorKeyFile>Properties\Google.ProtocolBuffers.snk</AssemblyOriginatorKeyFile>
-    <FileUpgradeFlags>
-    </FileUpgradeFlags>
-    <UpgradeBackupLocation>
-    </UpgradeBackupLocation>
-    <OldToolsVersion>3.5</OldToolsVersion>
-    <PublishUrl>publish\</PublishUrl>
-    <Install>true</Install>
-    <InstallFrom>Disk</InstallFrom>
-    <UpdateEnabled>false</UpdateEnabled>
-    <UpdateMode>Foreground</UpdateMode>
-    <UpdateInterval>7</UpdateInterval>
-    <UpdateIntervalUnits>Days</UpdateIntervalUnits>
-    <UpdatePeriodically>false</UpdatePeriodically>
-    <UpdateRequired>false</UpdateRequired>
-    <MapFileExtensions>true</MapFileExtensions>
-    <ApplicationRevision>0</ApplicationRevision>
-    <ApplicationVersion>1.0.0.%2a</ApplicationVersion>
-    <IsWebBootstrapper>false</IsWebBootstrapper>
-    <UseApplicationTrust>false</UseApplicationTrust>
-    <BootstrapperEnabled>true</BootstrapperEnabled>
-  </PropertyGroup>
-  <PropertyGroup Condition=" '$(Configuration)|$(Platform)' == 'Debug|AnyCPU' ">
-    <DebugSymbols>true</DebugSymbols>
-    <DebugType>full</DebugType>
-    <Optimize>false</Optimize>
-    <OutputPath>bin\Debug\</OutputPath>
-    <DocumentationFile>$(OutputPath)\$(AssemblyName).xml</DocumentationFile>
-    <NoWarn>1591, 1570, 1571, 1572, 1573, 1574</NoWarn>
-    <DefineConstants>DEBUG;TRACE</DefineConstants>
-    <ErrorReport>prompt</ErrorReport>
-    <WarningLevel>4</WarningLevel>
-    <NoStdLib>true</NoStdLib>
-    <CodeAnalysisRuleSet>AllRules.ruleset</CodeAnalysisRuleSet>
-  </PropertyGroup>
-  <PropertyGroup Condition=" '$(Configuration)|$(Platform)' == 'Release|AnyCPU' ">
-    <DebugType>pdbonly</DebugType>
-    <Optimize>true</Optimize>
-    <OutputPath>bin\Release\</OutputPath>
-    <DocumentationFile>$(OutputPath)\$(AssemblyName).xml</DocumentationFile>
-    <NoWarn>1591, 1570, 1571, 1572, 1573, 1574</NoWarn>
-    <DefineConstants>TRACE</DefineConstants>
-    <ErrorReport>prompt</ErrorReport>
-    <WarningLevel>4</WarningLevel>
-    <NoStdLib>true</NoStdLib>
-    <CodeAnalysisRuleSet>AllRules.ruleset</CodeAnalysisRuleSet>
-  </PropertyGroup>
-  <PropertyGroup Condition="'$(Configuration)|$(Platform)' == 'Debug_Silverlight2|AnyCPU'">
-    <DebugSymbols>true</DebugSymbols>
-    <DebugType>full</DebugType>
-    <Optimize>false</Optimize>
-    <OutputPath>bin\Debug_Silverlight2\</OutputPath>
-    <DocumentationFile>$(OutputPath)\$(AssemblyName).xml</DocumentationFile>
-    <NoWarn>1591, 1570, 1571, 1572, 1573, 1574</NoWarn>
-    <DefineConstants>DEBUG;TRACE;SILVERLIGHT2</DefineConstants>
-    <ErrorReport>prompt</ErrorReport>
-    <WarningLevel>4</WarningLevel>
-    <NoStdLib>true</NoStdLib>
-    <CodeAnalysisRuleSet>AllRules.ruleset</CodeAnalysisRuleSet>
-  </PropertyGroup>
-  <PropertyGroup Condition="'$(Configuration)|$(Platform)' == 'Release_Silverlight2|AnyCPU'">
-    <DebugType>pdbonly</DebugType>
-    <Optimize>true</Optimize>
-    <OutputPath>bin\Release_Silverlight2\</OutputPath>
-    <DocumentationFile>$(OutputPath)\$(AssemblyName).xml</DocumentationFile>
-    <NoWarn>1591, 1570, 1571, 1572, 1573, 1574</NoWarn>
-    <DefineConstants>TRACE;SILVERLIGHT2</DefineConstants>
-    <ErrorReport>prompt</ErrorReport>
-    <WarningLevel>4</WarningLevel>
-    <NoStdLib>true</NoStdLib>
-    <CodeAnalysisRuleSet>AllRules.ruleset</CodeAnalysisRuleSet>
-  </PropertyGroup>
-  <ItemGroup>
-    <Reference Include="mscorlib" />
-    <Reference Include="System" />
-    <Reference Include="System.Xml" />
-  </ItemGroup>
-  <ItemGroup>
-    <Compile Include="AbstractBuilder.cs" />
-    <Compile Include="AbstractBuilderLite.cs">
-      <SubType>Code</SubType>
-    </Compile>
-    <Compile Include="AbstractMessage.cs" />
-    <Compile Include="AbstractMessageLite.cs">
-      <SubType>Code</SubType>
-    </Compile>
-    <Compile Include="ByteString.cs" />
-    <Compile Include="Collections\Enumerables.cs" />
-    <Compile Include="Collections\IPopsicleList.cs" />
-    <Compile Include="Collections\PopsicleList.cs" />
-    <Compile Include="Delegates.cs" />
-    <Compile Include="CodedInputStream.cs" />
-    <Compile Include="CodedOutputStream.cs" />
-    <Compile Include="Collections\Dictionaries.cs" />
-    <Compile Include="Collections\Lists.cs" />
-    <Compile Include="Collections\ReadOnlyDictionary.cs" />
-    <Compile Include="DescriptorProtos\CSharpOptions.cs" />
-    <Compile Include="DescriptorProtos\DescriptorProtoFile.cs" />
-    <Compile Include="DescriptorProtos\IDescriptorProto.cs" />
-    <Compile Include="DescriptorProtos\PartialClasses.cs" />
-    <Compile Include="Descriptors\DescriptorBase.cs" />
-    <Compile Include="Descriptors\DescriptorPool.cs" />
-    <Compile Include="Descriptors\DescriptorUtil.cs" />
-    <Compile Include="Descriptors\DescriptorValidationException.cs" />
-    <Compile Include="Descriptors\EnumDescriptor.cs" />
-    <Compile Include="Descriptors\EnumValueDescriptor.cs" />
-    <Compile Include="Descriptors\FieldDescriptor.cs" />
-    <Compile Include="Descriptors\FieldMappingAttribute.cs" />
-    <Compile Include="Descriptors\FieldType.cs" />
-    <Compile Include="Descriptors\FileDescriptor.cs" />
-    <Compile Include="Descriptors\IDescriptor.cs" />
-    <Compile Include="Descriptors\IndexedDescriptorBase.cs" />
-    <Compile Include="Descriptors\MappedType.cs" />
-    <Compile Include="Descriptors\MessageDescriptor.cs" />
-    <Compile Include="Descriptors\MethodDescriptor.cs" />
-    <Compile Include="Descriptors\PackageDescriptor.cs" />
-    <Compile Include="Descriptors\ServiceDescriptor.cs" />
-    <Compile Include="DynamicMessage.cs" />
-    <Compile Include="EnumLite.cs" />
-    <Compile Include="ExtendableBuilder.cs" />
-    <Compile Include="ExtendableBuilderLite.cs" />
-    <Compile Include="ExtendableMessage.cs" />
-    <Compile Include="ExtendableMessageLite.cs" />
-    <Compile Include="ExtensionInfo.cs">
-      <SubType>Code</SubType>
-    </Compile>
-    <Compile Include="ExtensionRegistry.cs" />
-    <Compile Include="ExtensionRegistryLite.cs" />
-    <Compile Include="FieldAccess\ReflectionUtil.cs" />
-    <Compile Include="FieldAccess\SingleEnumAccessor.cs" />
-    <Compile Include="FieldAccess\SingleMessageAccessor.cs" />
-    <Compile Include="FieldAccess\SinglePrimitiveAccessor.cs" />
-    <Compile Include="FieldAccess\RepeatedPrimitiveAccessor.cs" />
-    <Compile Include="FieldAccess\RepeatedEnumAccessor.cs" />
-    <Compile Include="FieldAccess\IFieldAccessor.cs" />
-    <Compile Include="FieldAccess\FieldAccessorTable.cs" />
-    <Compile Include="FieldAccess\RepeatedMessageAccessor.cs" />
-    <Compile Include="FieldSet.cs" />
-    <Compile Include="GeneratedBuilder.cs" />
-    <Compile Include="GeneratedBuilderLite.cs" />
-    <Compile Include="GeneratedExtensionLite.cs" />
-    <Compile Include="GeneratedMessageLite.cs" />
-    <Compile Include="GeneratedRepeatExtension.cs" />
-    <Compile Include="GeneratedSingleExtension.cs" />
-    <Compile Include="GeneratedMessage.cs" />
-    <Compile Include="IBuilder.cs" />
-    <Compile Include="GeneratedExtensionBase.cs" />
-    <Compile Include="IBuilderLite.cs">
-      <SubType>Code</SubType>
-    </Compile>
-    <Compile Include="IMessage.cs" />
-    <Compile Include="IMessageLite.cs" />
-    <Compile Include="InvalidProtocolBufferException.cs" />
-    <Compile Include="IRpcChannel.cs" />
-    <Compile Include="IRpcController.cs" />
-    <Compile Include="IService.cs" />
-    <Compile Include="MessageStreamIterator.cs" />
-    <Compile Include="MessageStreamWriter.cs" />
-    <Compile Include="MessageUtil.cs" />
-    <Compile Include="NameHelpers.cs" />
-    <Compile Include="Properties\AssemblyInfo.cs" />
-    <Compile Include="RpcUtil.cs" />
-    <Compile Include="SilverlightCompatibility.cs" />
-    <Compile Include="SortedList.cs" />
-    <Compile Include="TextFormat.cs" />
-    <Compile Include="TextGenerator.cs" />
-    <Compile Include="TextTokenizer.cs" />
-    <Compile Include="ThrowHelper.cs" />
-    <Compile Include="UninitializedMessageException.cs" />
-    <Compile Include="UnknownField.cs" />
-    <Compile Include="UnknownFieldSet.cs" />
-    <Compile Include="WireFormat.cs" />
-  </ItemGroup>
-  <ItemGroup>
-    <None Include="Properties\Google.ProtocolBuffers.snk" />
-  </ItemGroup>
-  <ItemGroup>
-    <BootstrapperPackage Include="Microsoft.Net.Client.3.5">
-      <Visible>False</Visible>
-      <ProductName>.NET Framework 3.5 SP1 Client Profile</ProductName>
-      <Install>false</Install>
-    </BootstrapperPackage>
-    <BootstrapperPackage Include="Microsoft.Net.Framework.3.5.SP1">
-      <Visible>False</Visible>
-      <ProductName>.NET Framework 3.5 SP1</ProductName>
-      <Install>true</Install>
-    </BootstrapperPackage>
-    <BootstrapperPackage Include="Microsoft.Windows.Installer.3.1">
-      <Visible>False</Visible>
-      <ProductName>Windows Installer 3.1</ProductName>
-      <Install>true</Install>
-    </BootstrapperPackage>
-  </ItemGroup>
-  <Import Project="$(MSBuildToolsPath)\Microsoft.CSharp.targets" Condition=" '$(Configuration)' == 'Debug' " />
-  <Import Project="$(MSBuildToolsPath)\Microsoft.CSharp.targets" Condition=" '$(Configuration)' == 'Release' " />
-  <Import Project="$(MSBuildExtensionsPath)\Microsoft\Silverlight\v2.0\Microsoft.Silverlight.CSharp.targets" Condition=" '$(Configuration)' == 'Debug_Silverlight2' " />
-  <Import Project="$(MSBuildExtensionsPath)\Microsoft\Silverlight\v2.0\Microsoft.Silverlight.CSharp.targets" Condition=" '$(Configuration)' == 'Release_Silverlight2' " />
->>>>>>> 232c7956
-  <!-- To modify your build process, add your task inside one of the targets below and uncomment it. 
-       Other similar extension points exist, see Microsoft.Common.targets.
-  <Target Name="BeforeBuild">
-  </Target>
-  <Target Name="AfterBuild">
-  </Target>
-  -->
+﻿<?xml version="1.0" encoding="utf-8"?>
+<Project ToolsVersion="4.0" DefaultTargets="Build" xmlns="http://schemas.microsoft.com/developer/msbuild/2003">
+  <PropertyGroup>
+    <Configuration Condition=" '$(Configuration)' == '' ">Debug</Configuration>
+    <Platform Condition=" '$(Platform)' == '' ">AnyCPU</Platform>
+    <ProductVersion>9.0.30729</ProductVersion>
+    <SchemaVersion>2.0</SchemaVersion>
+    <ProjectGuid>{6908BDCE-D925-43F3-94AC-A531E6DF2591}</ProjectGuid>
+    <OutputType>Library</OutputType>
+    <AppDesignerFolder>Properties</AppDesignerFolder>
+    <RootNamespace>Google.ProtocolBuffers</RootNamespace>
+    <AssemblyName>Google.ProtocolBuffers</AssemblyName>
+    <TargetFrameworkVersion>v2.0</TargetFrameworkVersion>
+    <FileAlignment>512</FileAlignment>
+    <SignAssembly>true</SignAssembly>
+    <AssemblyOriginatorKeyFile>Properties\Google.ProtocolBuffers.snk</AssemblyOriginatorKeyFile>
+    <FileUpgradeFlags>
+    </FileUpgradeFlags>
+    <UpgradeBackupLocation>
+    </UpgradeBackupLocation>
+    <OldToolsVersion>3.5</OldToolsVersion>
+    <PublishUrl>publish\</PublishUrl>
+    <Install>true</Install>
+    <InstallFrom>Disk</InstallFrom>
+    <UpdateEnabled>false</UpdateEnabled>
+    <UpdateMode>Foreground</UpdateMode>
+    <UpdateInterval>7</UpdateInterval>
+    <UpdateIntervalUnits>Days</UpdateIntervalUnits>
+    <UpdatePeriodically>false</UpdatePeriodically>
+    <UpdateRequired>false</UpdateRequired>
+    <MapFileExtensions>true</MapFileExtensions>
+    <ApplicationRevision>0</ApplicationRevision>
+    <ApplicationVersion>1.0.0.%2a</ApplicationVersion>
+    <IsWebBootstrapper>false</IsWebBootstrapper>
+    <UseApplicationTrust>false</UseApplicationTrust>
+    <BootstrapperEnabled>true</BootstrapperEnabled>
+  </PropertyGroup>
+  <PropertyGroup Condition=" '$(Configuration)|$(Platform)' == 'Debug|AnyCPU' ">
+    <DebugSymbols>true</DebugSymbols>
+    <DebugType>full</DebugType>
+    <Optimize>false</Optimize>
+    <OutputPath>bin\Debug\</OutputPath>
+    <DocumentationFile>$(OutputPath)\$(AssemblyName).xml</DocumentationFile>
+    <NoWarn>1591, 1570, 1571, 1572, 1573, 1574</NoWarn>
+    <DefineConstants>DEBUG;TRACE</DefineConstants>
+    <ErrorReport>prompt</ErrorReport>
+    <WarningLevel>4</WarningLevel>
+    <NoStdLib>true</NoStdLib>
+    <CodeAnalysisRuleSet>AllRules.ruleset</CodeAnalysisRuleSet>
+  </PropertyGroup>
+  <PropertyGroup Condition=" '$(Configuration)|$(Platform)' == 'Release|AnyCPU' ">
+    <DebugType>pdbonly</DebugType>
+    <Optimize>true</Optimize>
+    <OutputPath>bin\Release\</OutputPath>
+    <DocumentationFile>$(OutputPath)\$(AssemblyName).xml</DocumentationFile>
+    <NoWarn>1591, 1570, 1571, 1572, 1573, 1574</NoWarn>
+    <DefineConstants>TRACE</DefineConstants>
+    <ErrorReport>prompt</ErrorReport>
+    <WarningLevel>4</WarningLevel>
+    <NoStdLib>true</NoStdLib>
+    <CodeAnalysisRuleSet>AllRules.ruleset</CodeAnalysisRuleSet>
+  </PropertyGroup>
+  <PropertyGroup Condition="'$(Configuration)|$(Platform)' == 'Debug_Silverlight2|AnyCPU'">
+    <DebugSymbols>true</DebugSymbols>
+    <DebugType>full</DebugType>
+    <Optimize>false</Optimize>
+    <OutputPath>bin\Debug_Silverlight2\</OutputPath>
+    <DocumentationFile>$(OutputPath)\$(AssemblyName).xml</DocumentationFile>
+    <NoWarn>1591, 1570, 1571, 1572, 1573, 1574</NoWarn>
+    <DefineConstants>DEBUG;TRACE;SILVERLIGHT2</DefineConstants>
+    <ErrorReport>prompt</ErrorReport>
+    <WarningLevel>4</WarningLevel>
+    <NoStdLib>true</NoStdLib>
+    <CodeAnalysisRuleSet>AllRules.ruleset</CodeAnalysisRuleSet>
+  </PropertyGroup>
+  <PropertyGroup Condition="'$(Configuration)|$(Platform)' == 'Release_Silverlight2|AnyCPU'">
+    <DebugType>pdbonly</DebugType>
+    <Optimize>true</Optimize>
+    <OutputPath>bin\Release_Silverlight2\</OutputPath>
+    <DocumentationFile>$(OutputPath)\$(AssemblyName).xml</DocumentationFile>
+    <NoWarn>1591, 1570, 1571, 1572, 1573, 1574</NoWarn>
+    <DefineConstants>TRACE;SILVERLIGHT2</DefineConstants>
+    <ErrorReport>prompt</ErrorReport>
+    <WarningLevel>4</WarningLevel>
+    <NoStdLib>true</NoStdLib>
+    <CodeAnalysisRuleSet>AllRules.ruleset</CodeAnalysisRuleSet>
+  </PropertyGroup>
+  <ItemGroup>
+    <Reference Include="mscorlib" />
+    <Reference Include="System" />
+    <Reference Include="System.Xml" />
+  </ItemGroup>
+  <ItemGroup>
+    <Compile Include="AbstractBuilder.cs" />
+    <Compile Include="AbstractBuilderLite.cs">
+      <SubType>Code</SubType>
+    </Compile>
+    <Compile Include="AbstractMessage.cs" />
+    <Compile Include="AbstractMessageLite.cs">
+      <SubType>Code</SubType>
+    </Compile>
+    <Compile Include="ByteString.cs" />
+    <Compile Include="Collections\Enumerables.cs" />
+    <Compile Include="Collections\IPopsicleList.cs" />
+    <Compile Include="Collections\PopsicleList.cs" />
+    <Compile Include="Delegates.cs" />
+    <Compile Include="CodedInputStream.cs" />
+    <Compile Include="CodedOutputStream.cs" />
+    <Compile Include="Collections\Dictionaries.cs" />
+    <Compile Include="Collections\Lists.cs" />
+    <Compile Include="Collections\ReadOnlyDictionary.cs" />
+    <Compile Include="DescriptorProtos\CSharpOptions.cs" />
+    <Compile Include="DescriptorProtos\DescriptorProtoFile.cs" />
+    <Compile Include="DescriptorProtos\IDescriptorProto.cs" />
+    <Compile Include="DescriptorProtos\PartialClasses.cs" />
+    <Compile Include="Descriptors\DescriptorBase.cs" />
+    <Compile Include="Descriptors\DescriptorPool.cs" />
+    <Compile Include="Descriptors\DescriptorUtil.cs" />
+    <Compile Include="Descriptors\DescriptorValidationException.cs" />
+    <Compile Include="Descriptors\EnumDescriptor.cs" />
+    <Compile Include="Descriptors\EnumValueDescriptor.cs" />
+    <Compile Include="Descriptors\FieldDescriptor.cs" />
+    <Compile Include="Descriptors\FieldMappingAttribute.cs" />
+    <Compile Include="Descriptors\FieldType.cs" />
+    <Compile Include="Descriptors\FileDescriptor.cs" />
+    <Compile Include="Descriptors\IDescriptor.cs" />
+    <Compile Include="Descriptors\IndexedDescriptorBase.cs" />
+    <Compile Include="Descriptors\MappedType.cs" />
+    <Compile Include="Descriptors\MessageDescriptor.cs" />
+    <Compile Include="Descriptors\MethodDescriptor.cs" />
+    <Compile Include="Descriptors\PackageDescriptor.cs" />
+    <Compile Include="Descriptors\ServiceDescriptor.cs" />
+    <Compile Include="DynamicMessage.cs" />
+    <Compile Include="EnumLite.cs" />
+    <Compile Include="ExtendableBuilder.cs" />
+    <Compile Include="ExtendableBuilderLite.cs" />
+    <Compile Include="ExtendableMessage.cs" />
+    <Compile Include="ExtendableMessageLite.cs" />
+    <Compile Include="ExtensionInfo.cs">
+      <SubType>Code</SubType>
+    </Compile>
+    <Compile Include="ExtensionRegistry.cs" />
+    <Compile Include="ExtensionRegistryLite.cs" />
+    <Compile Include="FieldAccess\ReflectionUtil.cs" />
+    <Compile Include="FieldAccess\SingleEnumAccessor.cs" />
+    <Compile Include="FieldAccess\SingleMessageAccessor.cs" />
+    <Compile Include="FieldAccess\SinglePrimitiveAccessor.cs" />
+    <Compile Include="FieldAccess\RepeatedPrimitiveAccessor.cs" />
+    <Compile Include="FieldAccess\RepeatedEnumAccessor.cs" />
+    <Compile Include="FieldAccess\IFieldAccessor.cs" />
+    <Compile Include="FieldAccess\FieldAccessorTable.cs" />
+    <Compile Include="FieldAccess\RepeatedMessageAccessor.cs" />
+    <Compile Include="FieldSet.cs" />
+    <Compile Include="GeneratedBuilder.cs" />
+    <Compile Include="GeneratedBuilderLite.cs" />
+    <Compile Include="GeneratedExtensionLite.cs" />
+    <Compile Include="GeneratedMessageLite.cs" />
+    <Compile Include="GeneratedRepeatExtension.cs" />
+    <Compile Include="GeneratedSingleExtension.cs" />
+    <Compile Include="GeneratedMessage.cs" />
+    <Compile Include="IBuilder.cs" />
+    <Compile Include="GeneratedExtensionBase.cs" />
+    <Compile Include="IBuilderLite.cs">
+      <SubType>Code</SubType>
+    </Compile>
+    <Compile Include="IMessage.cs" />
+    <Compile Include="IMessageLite.cs" />
+    <Compile Include="InvalidProtocolBufferException.cs" />
+    <Compile Include="IRpcChannel.cs" />
+    <Compile Include="IRpcController.cs" />
+    <Compile Include="IRpcDispatch.cs" />
+    <Compile Include="IService.cs" />
+    <Compile Include="MessageStreamIterator.cs" />
+    <Compile Include="MessageStreamWriter.cs" />
+    <Compile Include="MessageUtil.cs" />
+    <Compile Include="NameHelpers.cs" />
+    <Compile Include="Properties\AssemblyInfo.cs" />
+    <Compile Include="RpcUtil.cs" />
+    <Compile Include="SilverlightCompatibility.cs" />
+    <Compile Include="SortedList.cs" />
+    <Compile Include="TextFormat.cs" />
+    <Compile Include="TextGenerator.cs" />
+    <Compile Include="TextTokenizer.cs" />
+    <Compile Include="ThrowHelper.cs" />
+    <Compile Include="UninitializedMessageException.cs" />
+    <Compile Include="UnknownField.cs" />
+    <Compile Include="UnknownFieldSet.cs" />
+    <Compile Include="WireFormat.cs" />
+  </ItemGroup>
+  <ItemGroup>
+    <None Include="Properties\Google.ProtocolBuffers.snk" />
+  </ItemGroup>
+  <ItemGroup>
+    <BootstrapperPackage Include="Microsoft.Net.Client.3.5">
+      <Visible>False</Visible>
+      <ProductName>.NET Framework 3.5 SP1 Client Profile</ProductName>
+      <Install>false</Install>
+    </BootstrapperPackage>
+    <BootstrapperPackage Include="Microsoft.Net.Framework.3.5.SP1">
+      <Visible>False</Visible>
+      <ProductName>.NET Framework 3.5 SP1</ProductName>
+      <Install>true</Install>
+    </BootstrapperPackage>
+    <BootstrapperPackage Include="Microsoft.Windows.Installer.3.1">
+      <Visible>False</Visible>
+      <ProductName>Windows Installer 3.1</ProductName>
+      <Install>true</Install>
+    </BootstrapperPackage>
+  </ItemGroup>
+  <Import Project="$(MSBuildToolsPath)\Microsoft.CSharp.targets" Condition=" '$(Configuration)' == 'Debug' " />
+  <Import Project="$(MSBuildToolsPath)\Microsoft.CSharp.targets" Condition=" '$(Configuration)' == 'Release' " />
+  <Import Project="$(MSBuildExtensionsPath)\Microsoft\Silverlight\v2.0\Microsoft.Silverlight.CSharp.targets" Condition=" '$(Configuration)' == 'Debug_Silverlight2' " />
+  <Import Project="$(MSBuildExtensionsPath)\Microsoft\Silverlight\v2.0\Microsoft.Silverlight.CSharp.targets" Condition=" '$(Configuration)' == 'Release_Silverlight2' " />
+  <!-- To modify your build process, add your task inside one of the targets below and uncomment it. 
+       Other similar extension points exist, see Microsoft.Common.targets.
+  <Target Name="BeforeBuild">
+  </Target>
+  <Target Name="AfterBuild">
+  </Target>
+  -->
 </Project>