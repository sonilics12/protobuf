// Protocol Buffers - Google's data interchange format
// Copyright 2008 Google Inc.  All rights reserved.
// https://developers.google.com/protocol-buffers/
//
// Redistribution and use in source and binary forms, with or without
// modification, are permitted provided that the following conditions are
// met:
//
//     * Redistributions of source code must retain the above copyright
// notice, this list of conditions and the following disclaimer.
//     * Redistributions in binary form must reproduce the above
// copyright notice, this list of conditions and the following disclaimer
// in the documentation and/or other materials provided with the
// distribution.
//     * Neither the name of Google Inc. nor the names of its
// contributors may be used to endorse or promote products derived from
// this software without specific prior written permission.
//
// THIS SOFTWARE IS PROVIDED BY THE COPYRIGHT HOLDERS AND CONTRIBUTORS
// "AS IS" AND ANY EXPRESS OR IMPLIED WARRANTIES, INCLUDING, BUT NOT
// LIMITED TO, THE IMPLIED WARRANTIES OF MERCHANTABILITY AND FITNESS FOR
// A PARTICULAR PURPOSE ARE DISCLAIMED. IN NO EVENT SHALL THE COPYRIGHT
// OWNER OR CONTRIBUTORS BE LIABLE FOR ANY DIRECT, INDIRECT, INCIDENTAL,
// SPECIAL, EXEMPLARY, OR CONSEQUENTIAL DAMAGES (INCLUDING, BUT NOT
// LIMITED TO, PROCUREMENT OF SUBSTITUTE GOODS OR SERVICES; LOSS OF USE,
// DATA, OR PROFITS; OR BUSINESS INTERRUPTION) HOWEVER CAUSED AND ON ANY
// THEORY OF LIABILITY, WHETHER IN CONTRACT, STRICT LIABILITY, OR TORT
// (INCLUDING NEGLIGENCE OR OTHERWISE) ARISING IN ANY WAY OUT OF THE USE
// OF THIS SOFTWARE, EVEN IF ADVISED OF THE POSSIBILITY OF SUCH DAMAGE.

package com.google.protobuf;

import static com.google.common.truth.Truth.assertThat;
import static com.google.common.truth.Truth.assertWithMessage;

import com.google.common.collect.ImmutableSet;
import com.google.common.reflect.ClassPath;
import protobuf_unittest.NonNestedExtension;
import protobuf_unittest.NonNestedExtensionLite;
import java.io.IOException;
import java.lang.reflect.Method;
import java.net.URL;
import java.net.URLClassLoader;
import junit.framework.Test;
import junit.framework.TestCase;
import junit.framework.TestSuite;
import org.junit.Ignore;

/**
 * Tests for {@link ExtensionRegistryFactory} and the {@link ExtensionRegistry} instances it
 * creates.
 *
 * <p>This test simulates the runtime behaviour of the ExtensionRegistryFactory by delegating test
 * definitions to two inner classes {@link InnerTest} and {@link InnerLiteTest}, the latter of which
 * is executed using a custom ClassLoader, simulating the ProtoLite environment.
 *
 * <p>The test mechanism employed here is based on the pattern in {@code
 * com.google.common.util.concurrent.AbstractFutureFallbackAtomicHelperTest}
 *
<<<<<<< HEAD
 * <p> This test is temporarily disabled while we figure out how to fix the class loading used for
=======
 * <p>This test is temporarily disabled while we figure out how to fix the class loading used for
>>>>>>> f78fefc1
 * testing lite functionality.
 */
@SuppressWarnings("JUnit4ClassUsedInJUnit3")
@Ignore
public class ExtensionRegistryFactoryTest extends TestCase {

  // A classloader which blacklists some non-Lite classes.
  private static final ClassLoader LITE_CLASS_LOADER = getLiteOnlyClassLoader();

  /** Defines the set of test methods which will be run. */
  static interface RegistryTests {
    void testCreate();

    void testEmpty();

    void testIsFullRegistry();

    void testAdd();

    void testAdd_immutable();
  }

  /** Test implementations for the non-Lite usage of ExtensionRegistryFactory. */
  public static class InnerTest implements RegistryTests {

    @Override
    public void testCreate() {
      ExtensionRegistryLite registry = ExtensionRegistryFactory.create();

      assertThat(registry.getClass()).isEqualTo(ExtensionRegistry.class);
    }

    @Override
    public void testEmpty() {
      ExtensionRegistryLite emptyRegistry = ExtensionRegistryFactory.createEmpty();

      assertThat(emptyRegistry.getClass()).isEqualTo(ExtensionRegistry.class);
      assertThat(emptyRegistry).isEqualTo(ExtensionRegistry.EMPTY_REGISTRY);
    }

    @Override
    public void testIsFullRegistry() {
      ExtensionRegistryLite registry = ExtensionRegistryFactory.create();
      assertThat(ExtensionRegistryFactory.isFullRegistry(registry)).isTrue();
    }

    @Override
    public void testAdd() {
      ExtensionRegistryLite registry1 = ExtensionRegistryLite.newInstance();
      NonNestedExtensionLite.registerAllExtensions(registry1);
      registry1.add(NonNestedExtensionLite.nonNestedExtensionLite);

      ExtensionRegistryLite registry2 = ExtensionRegistryLite.newInstance();
      NonNestedExtension.registerAllExtensions((ExtensionRegistry) registry2);
      registry2.add(NonNestedExtension.nonNestedExtension);

      ExtensionRegistry fullRegistry1 = (ExtensionRegistry) registry1;
      ExtensionRegistry fullRegistry2 = (ExtensionRegistry) registry2;

      assertWithMessage("Test is using a non-lite extension")
          .that(NonNestedExtensionLite.nonNestedExtensionLite.getClass())
          .isInstanceOf(GeneratedMessageLite.GeneratedExtension.class);
      assertWithMessage("Extension is not registered in masqueraded full registry")
          .that(fullRegistry1.findImmutableExtensionByName("protobuf_unittest.nonNestedExtension"))
          .isNull();
      GeneratedMessageLite.GeneratedExtension<NonNestedExtensionLite.MessageLiteToBeExtended, ?>
          extension =
              registry1.findLiteExtensionByNumber(
                  NonNestedExtensionLite.MessageLiteToBeExtended.getDefaultInstance(), 1);
      assertWithMessage("Extension registered in lite registry").that(extension).isNotNull();

      assertWithMessage("Test is using a non-lite extension")
          .that(Extension.class.isAssignableFrom(NonNestedExtension.nonNestedExtension.getClass()))
          .isTrue();
      assertWithMessage("Extension is registered in masqueraded full registry")
          .that(fullRegistry2.findImmutableExtensionByName("protobuf_unittest.nonNestedExtension"))
          .isNotNull();
    }

    @Override
    public void testAdd_immutable() {
      ExtensionRegistryLite registry1 = ExtensionRegistryLite.newInstance().getUnmodifiable();
      try {
        NonNestedExtensionLite.registerAllExtensions(registry1);
        assertWithMessage("expected exception").fail();
      } catch (UnsupportedOperationException expected) {
      }
      try {
        registry1.add(NonNestedExtensionLite.nonNestedExtensionLite);
        assertWithMessage("expected exception").fail();
      } catch (UnsupportedOperationException expected) {
      }

      ExtensionRegistryLite registry2 = ExtensionRegistryLite.newInstance().getUnmodifiable();
      try {
        NonNestedExtension.registerAllExtensions((ExtensionRegistry) registry2);
        assertWithMessage("expected exception").fail();
      } catch (IllegalArgumentException expected) {
      }
      try {
        registry2.add(NonNestedExtension.nonNestedExtension);
        assertWithMessage("expected exception").fail();
      } catch (IllegalArgumentException expected) {
      }
    }
  }

  /** Test implementations for the Lite usage of ExtensionRegistryFactory. */
  public static final class InnerLiteTest implements RegistryTests {

    @Override
    public void testCreate() {
      ExtensionRegistryLite registry = ExtensionRegistryFactory.create();

      assertThat(registry.getClass()).isEqualTo(ExtensionRegistryLite.class);
    }

    @Override
    public void testEmpty() {
      ExtensionRegistryLite emptyRegistry = ExtensionRegistryFactory.createEmpty();

      assertThat(emptyRegistry.getClass()).isEqualTo(ExtensionRegistryLite.class);
      assertThat(emptyRegistry).isEqualTo(ExtensionRegistryLite.EMPTY_REGISTRY_LITE);
    }

    @Override
    public void testIsFullRegistry() {
      ExtensionRegistryLite registry = ExtensionRegistryFactory.create();
      assertThat(ExtensionRegistryFactory.isFullRegistry(registry)).isFalse();
    }

    @Override
    public void testAdd() {
      ExtensionRegistryLite registry = ExtensionRegistryLite.newInstance();
      NonNestedExtensionLite.registerAllExtensions(registry);
      GeneratedMessageLite.GeneratedExtension<NonNestedExtensionLite.MessageLiteToBeExtended, ?>
          extension =
              registry.findLiteExtensionByNumber(
                  NonNestedExtensionLite.MessageLiteToBeExtended.getDefaultInstance(), 1);
      assertWithMessage("Extension is registered in Lite registry").that(extension).isNotNull();
    }

    @Override
    public void testAdd_immutable() {
      ExtensionRegistryLite registry = ExtensionRegistryLite.newInstance().getUnmodifiable();
      try {
        NonNestedExtensionLite.registerAllExtensions(registry);
        assertWithMessage("expected exception").fail();
      } catch (UnsupportedOperationException expected) {
      }
    }
  }

  /** Defines a suite of tests which the JUnit3 runner retrieves by reflection. */
  public static Test suite() {
    TestSuite suite = new TestSuite();
    for (Method method : RegistryTests.class.getMethods()) {
      suite.addTest(TestSuite.createTest(ExtensionRegistryFactoryTest.class, method.getName()));
    }
    return suite;
  }

  /**
   * Sequentially runs first the Lite and then the non-Lite test variant via classloader
   * manipulation.
   */
  @Override
  public void runTest() throws Exception {
    ClassLoader storedClassLoader = Thread.currentThread().getContextClassLoader();
    Thread.currentThread().setContextClassLoader(LITE_CLASS_LOADER);
    try {
      runTestMethod(LITE_CLASS_LOADER, InnerLiteTest.class);
    } finally {
      Thread.currentThread().setContextClassLoader(storedClassLoader);
    }
    try {
      runTestMethod(storedClassLoader, InnerTest.class);
    } finally {
      Thread.currentThread().setContextClassLoader(storedClassLoader);
    }
  }

  private void runTestMethod(ClassLoader classLoader, Class<? extends RegistryTests> testClass)
      throws Exception {
    classLoader.loadClass(ExtensionRegistryFactory.class.getName());
    Class<?> test = classLoader.loadClass(testClass.getName());
    String testName = getName();
    test.getMethod(testName).invoke(test.getDeclaredConstructor().newInstance());
  }

  /**
   * Constructs a custom ClassLoader blacklisting the classes which are inspected in the SUT to
   * determine the Lite/non-Lite runtime.
   */
  private static ClassLoader getLiteOnlyClassLoader() {

    ImmutableSet<ClassPath.ClassInfo> classes = ImmutableSet.of();
    try {
      classes = ClassPath.from(ExtensionRegistryFactoryTest.class.getClassLoader()).getAllClasses();
    } catch (IOException ex) {
      throw new RuntimeException(ex);
    }
    URL[] urls = new URL[classes.size()];
    int i = 0;
    for (ClassPath.ClassInfo classInfo : classes) {
      urls[i++] = classInfo.url();
    }
    final ImmutableSet<String> classNamesNotInLite =
        ImmutableSet.of(
            ExtensionRegistryFactory.FULL_REGISTRY_CLASS_NAME,
            ExtensionRegistry.EXTENSION_CLASS_NAME);

    // Construct a URLClassLoader delegating to the system ClassLoader, and looking up classes
    // in jar files based on the URLs already configured for this test's UrlClassLoader.
    // Certain classes throw a ClassNotFoundException by design.
    return new URLClassLoader(urls, ClassLoader.getSystemClassLoader()) {
      @Override
      public Class<?> loadClass(String name, boolean resolve) throws ClassNotFoundException {
        if (classNamesNotInLite.contains(name)) {
          throw new ClassNotFoundException("Class deliberately blacklisted by test.");
        }
        Class<?> loadedClass = null;
        try {
          loadedClass = findLoadedClass(name);
          if (loadedClass == null) {
            loadedClass = findClass(name);
            if (resolve) {
              resolveClass(loadedClass);
            }
          }
        } catch (ClassNotFoundException | SecurityException e) {
          // Java 8+ would throw a SecurityException if we attempt to find a loaded class from
          // java.lang.* package. We don't really care about those anyway, so just delegate to the
          // parent class loader.
          loadedClass = super.loadClass(name, resolve);
        }
        return loadedClass;
      }
    };
  }
}<|MERGE_RESOLUTION|>--- conflicted
+++ resolved
@@ -57,11 +57,7 @@
  * <p>The test mechanism employed here is based on the pattern in {@code
  * com.google.common.util.concurrent.AbstractFutureFallbackAtomicHelperTest}
  *
-<<<<<<< HEAD
- * <p> This test is temporarily disabled while we figure out how to fix the class loading used for
-=======
  * <p>This test is temporarily disabled while we figure out how to fix the class loading used for
->>>>>>> f78fefc1
  * testing lite functionality.
  */
 @SuppressWarnings("JUnit4ClassUsedInJUnit3")
