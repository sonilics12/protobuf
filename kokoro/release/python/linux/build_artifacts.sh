#!/bin/bash

set -ex

# change to repo root
pushd $(dirname $0)/../../../..

# Create stage dir
ORIGINAL_DIR=`pwd`
pushd ..
cp -R $ORIGINAL_DIR stage
export STAGE_DIR="`pwd`/stage"
popd

export REPO_DIR=protobuf
export BUILD_VERSION=`grep -i "version" python/google/protobuf/__init__.py | grep -o "'.*'" | tr -d "'"`
<<<<<<< HEAD
if [ -z $KOKORO_JOB_NAME ]; then
  export BUILD_COMMIT=master
else
  export BUILD_COMMIT=`echo "$KOKORO_JOB_NAME" | cut -d '/' -f 3`
fi
=======

export BUILD_COMMIT=`git rev-parse HEAD`
>>>>>>> 582743bf
export PLAT=x86_64
export UNICODE_WIDTH=32
export MACOSX_DEPLOYMENT_TARGET=10.9

rm -rf artifacts/
rm -rf multibuild/
mkdir artifacts
export ARTIFACT_DIR=$(pwd)/artifacts

git clone https://github.com/matthew-brett/multibuild.git
cp kokoro/release/python/linux/config.sh config.sh

build_artifact_version() {
  MB_PYTHON_VERSION=$1

  # Clean up env
  rm -rf venv
  sudo rm -rf $REPO_DIR
  cp -R $STAGE_DIR $REPO_DIR

  source multibuild/common_utils.sh
  source multibuild/travis_steps.sh
  before_install

  clean_code $REPO_DIR $BUILD_COMMIT
  sed -i '/Wno-sign-compare/a \ \ \ \ \ \ \ \ extra_compile_args.append("-std=c++11")' $REPO_DIR/python/setup.py
  cat $REPO_DIR/python/setup.py

  build_wheel $REPO_DIR/python $PLAT

  mv wheelhouse/* $ARTIFACT_DIR
}

build_artifact_version 2.7
build_artifact_version 3.4
build_artifact_version 3.5
build_artifact_version 3.6
build_artifact_version 3.7<|MERGE_RESOLUTION|>--- conflicted
+++ resolved
@@ -14,16 +14,8 @@
 
 export REPO_DIR=protobuf
 export BUILD_VERSION=`grep -i "version" python/google/protobuf/__init__.py | grep -o "'.*'" | tr -d "'"`
-<<<<<<< HEAD
-if [ -z $KOKORO_JOB_NAME ]; then
-  export BUILD_COMMIT=master
-else
-  export BUILD_COMMIT=`echo "$KOKORO_JOB_NAME" | cut -d '/' -f 3`
-fi
-=======
 
 export BUILD_COMMIT=`git rev-parse HEAD`
->>>>>>> 582743bf
 export PLAT=x86_64
 export UNICODE_WIDTH=32
 export MACOSX_DEPLOYMENT_TARGET=10.9
