<<<<<<< HEAD
Unreleased Changes (C++/Java/Python/PHP/Objective-C/C#/Ruby/JavaScript)
  Protocol Compiler
  * Make proto2::Message::DiscardUnknownFields() non-virtual

  Python
  * Removed Python 2.x support.
  * Pure python descriptor_pool.AddSerializedFile() will always build the
    file and return FileDescriptor which is same with python c++ extension
  * type errors thrown by MergeFrom now report fully qualified class names
  * Protobuf python generated code are simplified. Some platforms that uses
    "is"("is not") to compare the enum or descriptor's label/type may fail,
    should use "=="("!=") instead.
=======
2021-10-04 version 3.18.1 (C++/Java/Python/PHP/Objective-C/C#/Ruby/JavaScript)

  Python
  * Update setup.py to reflect that we now require at least Python 3.5 (#8989)
  * Performance fix for DynamicMessage: force GetRaw() to be inlined (#9023)

  Ruby
  * Update ruby_generator.cc to allow proto2 imports in proto3 (#9003)

2021-09-13 version 3.18.0 (C++/Java/Python/PHP/Objective-C/C#/Ruby/JavaScript)
>>>>>>> 0dab03ba

  C++
  * Generated code now uses the c++11 standard integer types int{32,64}_t and
    uint{32,64}_t
  * Reduce memory usage of the DescriptorPool type.
  * Moved the zero-argument New() method on messages to the base class (internal
    optimization).
  * Unused return values marked with `PROTOBUF_MUST_USE_RESULT` are now
    correctly attributed.
  * Demotes PrintPath log for maps in MessageDifferencer down from WARNING to
    INFO.
  * Make sure FullMessageName() is always private.
  * Fix race condition in EnumDescriptor.
  * Remove MessageLite::GetMaybeArenaPointer.

  Java
  * Add @deprecated javadoc for set/get/has methods
  * correctly decode \? escape sequence in text protos
  * Avoid depending on Objects.requireNonNull() until we can verify that no
    users are depending on older Android versions.
  * disallow null string map values in put and putAll
  * Add `@CheckReturnValue` to `ByteString` API.
  * Make the `hasPresence` method public in `FieldDescriptor`.
  * Report more detailed messages in Duration and Timestamp proto parsing
    errors.
  * New Timestamps.fromDate utility method that converts a java.util.Date to a
    Timestamp proto object.

  Kotlin
  * Generated Kotlin code is Explicit API mode compatible

2021-09-13 version 3.18.0 (C++/Java/Python/PHP/Objective-C/C#/Ruby/JavaScript)
  C++
  * Fix warnings raised by clang 11 (#8664)
  * Make StringPiece constructible from std::string_view (#8707)
  * Add missing capability attributes for LLVM 12 (#8714)
  * Stop using std::iterator (deprecated in C++17). (#8741)
  * Move field_access_listener from libprotobuf-lite to libprotobuf (#8775)
  * Fix #7047 Safely handle setlocale (#8735)
  * Remove deprecated version of SetTotalBytesLimit() (#8794)
  * Support arena allocation of google::protobuf::AnyMetadata (#8758)
  * Fix undefined symbol error around SharedCtor() (#8827)
  * Fix default value of enum(int) in json_util with proto2 (#8835)
  * Better Smaller ByteSizeLong
  * Introduce event filters for inject_field_listener_events
  * Reduce memory usage of DescriptorPool
  * For lazy fields copy serialized form when allowed.
  * Re-introduce the InlinedStringField class
  * v2 access listener
  * Reduce padding in the proto's ExtensionRegistry map.
  * GetExtension performance optimizations
  * Make tracker a static variable rather than call static functions
  * Support extensions in field access listener
  * Annotate MergeFrom for field access listener
  * Fix incomplete types for field access listener
  * Add map_entry/new_map_entry to SpecificField in MessageDifferencer. They
    record the map items which are different in MessageDifferencer's reporter.
  * Reduce binary size due to fieldless proto messages
  * TextFormat: ParseInfoTree supports getting field end location in addition to
    start.
  * Fix repeated enum extension size in field listener
  * Enable Any Text Expansion for Descriptors::DebugString()
  * Switch from int{8,16,32,64} to int{8,16,32,64}_t
  * Reduce memory usage of the DescriptorPool type.

  Java
  * Fix errorprone conflict (#8723)
  * Removing deprecated TimeUtil class. (#8749)
  * Optimized FieldDescriptor.valueOf() to avoid array copying.
  * Removing deprecated TimeUtil class.
  * Add Durations.parseUnchecked(String) and Timestamps.parseUnchecked(String)
  * FieldMaskUtil: Add convenience method to mask the fields out of a given proto.

  JavaScript
  * Optimize binary parsing of repeated float64
  * Fix for optimization when reading doubles from binary wire format
  * Replace toArray implementation with toJSON.

  Python
  * Drops support for 2.7 and 3.5.

  PHP
  * Migrate PHP & Ruby to ABSL wyhash (#8854)
  * Added support for PHP 8.1 (currently in RC1) to the C extension (#8964)
  * Fixed PHP SEGV when constructing messages from a destructor. (#8969)

  Ruby
  * Move DSL implementation from C to pure Ruby (#8850)
  * Fixed a memory bug with RepeatedField#+. (#8970)

  Other
  * [csharp] ByteString.CreateCodedInput should use ArraySegment offset and count (#8740)
  * [ObjC] Add support for using the proto package to prefix symbols. (#8760)
  * field_presence.md: fix Go example (#8788)


  Kotlin
  * Suppress NOTHING_TO_INLINE in Kotlin generated inline functions.

2021-06-04 version 3.17.3 (C++/Java/Python/PHP/Objective-C/C#/Ruby/JavaScript)
  Python
  * Note: This is the last release to support Python 2.7. Future releases will
    require Python >= 3.5.

  C++
  * Introduce FieldAccessListener.
  * Stop emitting boilerplate {Copy/Merge}From in each ProtoBuf class
  * Fixed some uninitialized variable warnings in generated_message_reflection.cc.

  Kotlin
  * Fix duplicate proto files error (#8699)

  Java
  * Fixed parser to check that we are at a proper limit when a sub-message has
    finished parsing.

2021-05-25 version 3.17.2 (C++/Java/Python/PHP/Objective-C/C#/Ruby/JavaScript)
  Kotlin
  * Fix duplicate class error (#8653)

  PHP
  * Fixed SEGV in sub-message getters for well-known types when message is unset
    (#8670)

2021-05-07 version 3.17.1 (C++/Java/Python/PHP/Objective-C/C#/Ruby/JavaScript)
  PHP
  * Fixed PHP memory leaks and arginfo errors. (#8614)
  * Fixed JSON parser to allow multiple values from the same oneof as long as
    all but one are null.

  Ruby
  * Fixed memory bug: properly root repeated/map field when assigning. (#8639)
  * Fixed JSON parser to allow multiple values from the same oneof as long as
    all but one are null.


2021-05-07 version 3.17.0 (C++/Java/Python/PHP/Objective-C/C#/Ruby/JavaScript)

  Protocol Compiler
  * Fix the generated source information for reserved values in Enums.

  C++
  * Fix -Wunused-parameter in map<string, int> fields (fixes #8494) (#8500)
  * Use byteswap.h when building against musl libc (#8503)
  * Fix -Wundefined-inline error when using SharedCtor() or SharedDtor() (#8532)
  * Fix bug where `Descriptor::DebugString()` printed proto3 synthetic oneofs.
  * Provide stable versions of `SortAndUnique()`.
  * Make sure to cache proto3 optional message fields when they are cleared.
  * Expose UnsafeArena methods to Reflection.
  * Use std::string::empty() rather than std::string::size() > 0.

  Kotlin
  * Restrict extension setter and getter operators to non-nullable T.

  Java
  * updating GSON and Guava to more recent versions (#8524)
  * Reduce the time spent evaluating isExtensionNumber by storing the extension
    ranges in a TreeMap for faster queries. This is particularly relevant for
    protos which define a large number of extension ranges, for example when
    each tag is defined as an extension.
  * Fix java bytecode estimation logic for optional fields.
  * Optimize Descriptor.isExtensionNumber.

  Python
  * Add MethodDescriptor.CopyToProto() (#8327)
  * Remove unused python_protobuf.{cc,h} (#8513)
  * Start publishing python aarch64 manylinux wheels normally (#8530)
  * Fix constness issue detected by MSVC standard conforming mode (#8568)
  * Make JSON parsing match C++ and Java when multiple fields from the same
    oneof are present and all but one is null.

  Ruby
  * Add support for proto3 json_name in compiler and field definitions (#8356)
  * Fixed memory leak of Ruby arena objects. (#8461)
  * Fix source gem compilation (#8471)
  * Fix various exceptions in Ruby on 64-bit Windows (#8563)
  * Fix crash when calculating Message hash values on 64-bit Windows (#8565)

  Conformance Tests
  * Added a conformance test for the case of multiple fields from the same
    oneof.

2021-04-06 version 3.16.0 (C++/Java/Python/PHP/Objective-C/C#/Ruby/JavaScript)
  Other
  * Opensourcing kotlin protos (#8272)
  * Use a newer version of rules_proto, with the new rule `proto_descriptor_set` (#8469)

  C++
  * Fix compiler warnings issue found in conformance_test_runner #8189 (#8190)
  * Fix MinGW-w64 build issues. (#8286)
  * [Protoc] C++ Resolved an issue where NO_DESTROY and CONSTINIT are in incorrect order (#8296)
  * Fix PROTOBUF_CONSTINIT macro redefinition (#8323)
  * Delete StringPiecePod (#8353)
  * Fix gcc error: comparison of unsigned expression in '>= 0' is always … (#8309)
  * Fix cmake install on iOS (#8301)
  * Create a CMake option to control whether or not RTTI is enabled (#8347)
  * Fix endian.h location on FreeBSD (#8351)
  * Refactor util::Status (#8354)
  * Make util::Status more similar to absl::Status (#8405)
  * Fix -Wsuggest-destructor-override for generated C++ proto classes. (#8408)
  * Refactor StatusOr and StringPiece (#8406)
  * Refactor uint128 (#8416)
  * The ::pb namespace is no longer exposed due to conflicts.
  * Allow MessageDifferencer::TreatAsSet() (and friends) to override previous
    calls instead of crashing.
  * Reduce the size of generated proto headers for protos with `string` or
    `bytes` fields.
  * Move arena() operation on uncommon path to out-of-line routine
  * For iterator-pair function parameter types, take both iterators by value.
  * Code-space savings and perhaps some modest performance improvements in
    RepeatedPtrField.
  * Eliminate nullptr check from every tag parse.
  * Remove unused _$name$_cached_byte_size_ fields.
  * Serialize extension ranges together when not broken by a proto field in the
    middle.
  * Do out-of-line allocation and deallocation of string object in ArenaString.
  * Streamline ParseContext::ParseMessage<T> to avoid code bloat and improve
    performance.
  * New member functions RepeatedField::Assign, RepeatedPtrField::{Add, Assign}.
  * Fix undefined behavior warning due to innocuous uninitialization of value
    on an error path.
  * Avoid expensive inlined code space for encoding message length for messages
    >= 128 bytes and instead do a procedure call to a shared out-of-line routine.
  * util::DefaultFieldComparator will be final in a future version of protobuf.
    Subclasses should inherit from SimpleFieldComparator instead.

  C#
  * Add .NET 5 target and improve WriteString performance with SIMD (#8147)

  Java
  * deps: update JUnit and Truth (#8319)
  * Detect invalid overflow of byteLimit and return InvalidProtocolBufferException as documented.
  * Exceptions thrown while reading from an InputStream in parseFrom are now
    included as causes.
  * Support potentially more efficient proto parsing from RopeByteStrings.
  * Clarify runtime of ByteString.Output.toStringBuffer().
  * Added UnsafeByteOperations to protobuf-lite (#8426)

  JavaScript
  * Make Any.pack() chainable.

  Python
  * Fix some constness / char literal issues being found by MSVC standard conforming mode (#8344)
  * Switch on "new" buffer API (#8339)
  * Enable crosscompiling aarch64 python wheels under dockcross manylinux docker image (#8280)
  * Fixed a bug in text format where a trailing colon was printed for repeated field.
  * When TextFormat encounters a duplicate message map key, replace the current
    one instead of merging.

  Objective-C
  * Move the class map to a CFDictionary. (#8328)

  PHP
  * read_property() handler is not supposed to return NULL (#8362)
  * Changed parameter type from long to integer (#7613)
  * fix: README supported PHP version for C extension (#8236)

  Ruby
  * Fixed quadratic memory usage when appending to arrays. (#8364)
  * Fixed memory leak of Ruby arena objects. (#8461)
  * Add support for proto3 json_name in compiler and field definitions. (#8356)

  Other
  * Some doc on AOT compilation and protobuf (#8294)
  * [CMake] Ability to pass options to protoc executable from cmake (#8374)
  * Add --fatal_warnings flag to treat warnings as errors (#8131)
  * [bazel] Remove deprecated way to depend on googletest (#8396)
  * add error returns missing from protoc to prevent it from exiting with… (#8409)


2021-04-07 version 3.15.8 (C++/Java/Python/PHP/Objective-C/C#/Ruby/JavaScript)

  Ruby
  * Fixed memory leak of Ruby arena objects (#8461)

2021-04-02 version 3.15.7 (C++/Java/Python/PHP/Objective-C/C#/Ruby/JavaScript)

  C++
  * Remove the ::pb namespace (alias) (#8423)

  Ruby
  * Fix unbounded memory growth for Ruby <2.7 (#8429)
  * Fixed message equality in cases where the message type is different (#8434)

2021-03-10 version 3.15.6 (C++/Java/Python/PHP/Objective-C/C#/Ruby/JavaScript)

  Ruby
  * Fixed bug in string comparison logic (#8386)

2021-03-04 version 3.15.5 (C++/Java/Python/PHP/Objective-C/C#/Ruby/JavaScript)

  Ruby
  * Fixed quadratic memory use in array append (#8379)

  PHP
  * Fixed quadratic memory use in array append (#8379)

  C++
  * Do not disable RTTI by default in the CMake build (#8377)

2021-03-02 version 3.15.4 (C++/Java/Python/PHP/Objective-C/C#/Ruby/JavaScript)

  Ruby
  * Fixed SEGV when users pass nil messages (#8363)
  * Fixed quadratic memory usage when appending to arrays (#8364)

  C++
  * Create a CMake option to control whether or not RTTI is enabled (#8361)

  PHP
  * read_property() handler is not supposed to return NULL (#8362)

2021-02-25 version 3.15.3 (C++/Java/Python/PHP/Objective-C/C#/Ruby/JavaScript)

  Ruby
  * Ruby <2.7 now uses WeakMap too, which prevents memory leaks. (#8341)

2021-02-23 version 3.15.2 (C++/Java/Python/PHP/Objective-C/C#/Ruby/JavaScript)

  Ruby
  * Fix for FieldDescriptor.get(msg) (#8330)

  C++
  * Fix PROTOBUF_CONSTINIT macro redefinition (#8323)

2021-02-05 version 3.15.1 (C++/Java/Python/PHP/Objective-C/C#/Ruby/JavaScript)

  Ruby
  * Bugfix for Message.[] for repeated or map fields (#8313)

2021-02-05 version 3.15.0 (C++/Java/Python/PHP/Objective-C/C#/Ruby/JavaScript)

  Protocol Compiler
  * Optional fields for proto3 are enabled by default, and no longer require
    the --experimental_allow_proto3_optional flag.

  C++
  * MessageDifferencer: fixed bug when using custom ignore with multiple
    unknown fields
  * Use init_seg in MSVC to push initialization to an earlier phase.
  * Runtime no longer triggers -Wsign-compare warnings.
  * Fixed -Wtautological-constant-out-of-range-compare warning.
  * DynamicCastToGenerated works for nullptr input for even if RTTI is disabled
  * Arena is refactored and optimized.
  * Clarified/specified that the exact value of Arena::SpaceAllocated() is an
    implementation detail users must not rely on. It should not be used in
    unit tests.
  * Change the signature of Any::PackFrom() to return false on error.
  * Add fast reflection getter API for strings.
  * Constant initialize the global message instances
  * Avoid potential for missed wakeup in UnknownFieldSet
  * Now Proto3 Oneof fields have "has" methods for checking their presence in
    C++.
  * Bugfix for NVCC
  * Return early in _InternalSerialize for empty maps.
  * Adding functionality for outputting map key values in proto path logging
    output (does not affect comparison logic) and stop printing 'value' in the
    path. The modified print functionality is in the
    MessageDifferencer::StreamReporter.
  * Fixed https://github.com/protocolbuffers/protobuf/issues/8129
  * Ensure that null char symbol, package and file names do not result in a
    crash.
  * Constant initialize the global message instances
  * Pretty print 'max' instead of numeric values in reserved ranges.
  * Removed remaining instances of std::is_pod, which is deprecated in C++20.
  * Changes to reduce code size for unknown field handling by making uncommon
    cases out of line.
  * Fix std::is_pod deprecated in C++20 (#7180)
  * Fix some -Wunused-parameter warnings (#8053)
  * Fix detecting file as directory on zOS issue #8051 (#8052)
  * Don't include sys/param.h for _BYTE_ORDER (#8106)
  * remove CMAKE_THREAD_LIBS_INIT from pkgconfig CFLAGS (#8154)
  * Fix TextFormatMapTest.DynamicMessage issue#5136 (#8159)
  * Fix for compiler warning issue#8145 (#8160)
  * fix: support deprecated enums for GCC < 6 (#8164)
  * Fix some warning when compiling with Visual Studio 2019 on x64 target (#8125)

  Python
  * Provided an override for the reverse() method that will reverse the internal
    collection directly instead of using the other methods of the BaseContainer.
  * MessageFactory.CreateProtoype can be overridden to customize class creation.
  * Fix PyUnknownFields memory leak (#7928)
  * Add macOS Big Sur compatibility (#8126)

  JavaScript
  * Generate `getDescriptor` methods with `*` as their `this` type.
  * Enforce `let/const` for generated messages.
  * js/binary/utils.js: Fix jspb.utils.joinUnsignedDecimalString to work with negative bitsLow and low but non-zero bitsHigh parameter. (#8170)

  PHP
  * Added support for PHP 8. (#8105)
  * unregister INI entries and fix invalid read on shutdown (#8042)
  * Fix PhpDoc comments for message accessors to include "|null". (#8136)
  * fix: convert native PHP floats to single precision (#8187)
  * Fixed PHP to support field numbers >=2**28. (#8235)
  * feat: add support for deprecated fields to PHP compiler (#8223)
  * Protect against stack overflow if the user derives from Message. (#8248)
  * Fixed clone for Message, RepeatedField, and MapField. (#8245)
  * Updated upb to allow nonzero offset minutes in JSON timestamps. (#8258)

  Ruby
  * Added support for Ruby 3. (#8184)
  * Rewrote the data storage layer to be based on upb_msg objects from the
    upb library. This should lead to much better parsing performance,
    particularly for large messages. (#8184).
  * Fill out JRuby support (#7923)
  * [Ruby] Fix: (SIGSEGV) gRPC-Ruby issue on Windows. memory alloc infinite
    recursion/run out of memory (#8195)
  * Fix jruby support to handle messages nested more than 1 level deep (#8194)

  Java
  * Avoid possible UnsupportedOperationException when using CodedInputSteam
    with a direct ByteBuffer.
  * Make Durations.comparator() and Timestamps.comparator() Serializable.
  * Add more detailed error information for dynamic message field type
    validation failure
  * Removed declarations of functions declared in java_names.h from
    java_helpers.h.
  * Now Proto3 Oneof fields have "has" methods for checking their presence in
    Java.
  * Annotates Java proto generated *_FIELD_NUMBER constants.
  * Add -assumevalues to remove JvmMemoryAccessor on Android.

  C#
  * Fix parsing negative Int32Value that crosses segment boundary (#8035)
  * Change ByteString to use memory and support unsafe create without copy (#7645)
  * Optimize MapField serialization by removing MessageAdapter (#8143)
  * Allow FileDescriptors to be parsed with extension registries (#8220)
  * Optimize writing small strings (#8149)

2020-11-11 version 3.14.0 (C++/Java/Python/PHP/Objective-C/C#/Ruby/JavaScript)

  Protocol Compiler
  * The proto compiler no longer requires a .proto filename when it is not
    generating code.
  * Added flag `--deterministic_output` to `protoc --encode=...`.
  * Fixed deadlock when using google.protobuf.Any embedded in aggregate options.

  C++
  * Arenas are now unconditionally enabled. cc_enable_arenas no longer has
    any effect.
  * Removed inlined string support, which is incompatible with arenas.
  * Fix a memory corruption bug in reflection when mixing optional and
    non-optional fields.
  * Make SpaceUsed() calculation more thorough for map fields.
  * Add stack overflow protection for text format with unknown field values.
  * FieldPath::FollowAll() now returns a bool to signal if an out-of-bounds
    error was encountered.
  * Performance improvements for Map.
  * Minor formatting fix when dumping a descriptor to .proto format with
    DebugString.
  * UBSAN fix in RepeatedField (#2073).
  * When running under ASAN, skip a test that makes huge allocations.
  * Fixed a crash that could happen when creating more than 256 extensions in
    a single message.
  * Fix a crash in BuildFile when passing in invalid descriptor proto.
  * Parser security fix when operating with CodedInputStream.
  * Warn against the use of AllowUnknownExtension.
  * Migrated to C++11 for-range loops instead of index-based loops where
    possible. This fixes a lot of warnings when compiling with -Wsign-compare.
  * Fix segment fault for proto3 optional (#7805)
  * Adds a CMake option to build `libprotoc` separately (#7949)

  Java
  * Bugfix in mergeFrom() when a oneof has multiple message fields.
  * Fix RopeByteString.RopeInputStream.read() returning -1 when told to read
    0 bytes when not at EOF.
  * Redefine remove(Object) on primitive repeated field Lists to avoid
    autoboxing.
  * Support "\u" escapes in textformat string literals.
  * Trailing empty spaces are no longer ignored for FieldMask.
  * Fix FieldMaskUtil.subtract to recursively remove mask.
  * Mark enums with `@java.lang.Deprecated` if the proto enum has option
    `deprecated = true;`.
  * Adding forgotten duration.proto to the lite library (#7738)

  Python
  * Print google.protobuf.NullValue as null instead of "NULL_VALUE" when it is
    used outside WKT Value/Struct.
  * Fix bug occurring when attempting to deep copy an enum type in python 3.
  * Add a setuptools extension for generating Python protobufs (#7783)
  * Remove uses of pkg_resources in non-namespace packages. (#7902)
  * [bazel/py] Omit google/__init__.py from the Protobuf runtime. (#7908)
  * Removed the unnecessary setuptools package dependency for Python package (#7511)
  * Fix PyUnknownFields memory leak (#7928)

  PHP
  * Added support for "==" to the PHP C extension (#7883)
  * Added `==` operators for Map and Array. (#7900)
  * Native C well-known types (#7944)
  * Optimized away hex2bin() call in generated code (#8006)
  * New version of upb, and a new hash function wyhash in third_party. (#8000)
  * add missing hasOneof method to check presence of oneof fields (#8003)

  Go:
  * Update go_package options to reference google.golang.org/protobuf module.

  C#:
  * annotate ByteString.CopyFrom(ReadOnlySpan<byte>) as SecuritySafeCritical (#7701)
  * Fix C# optional field reflection when there are regular fields too (#7705)
  * Fix parsing negative Int32Value that crosses segment boundary (#8035)

  Javascript:
  * JS: parse (un)packed fields conditionally (#7379)

2020-07-14 version 3.13.0 (C++/Java/Python/PHP/Objective-C/C#/Ruby/JavaScript)

  PHP:
  * The C extension is completely rewritten. The new C extension has significantly
    better parsing performance and fixes a handful of conformance issues. It will
    also make it easier to add support for more features like proto2 and proto3 presence.
  * The new C extension does not support PHP 5.x. PHP 5.x users can still use pure-PHP.

  C++:
  * Removed deprecated unsafe arena string accessors
  * Enabled heterogeneous lookup for std::string keys in maps.
  * Removed implicit conversion from StringPiece to std::string
  * Fix use-after-destroy bug when the Map is allocated in the arena.
  * Improved the randomness of map ordering
  * Added stack overflow protection for text format with unknown fields
  * Use std::hash for proto maps to help with portability.
  * Added more Windows macros to proto whitelist.
  * Arena constructors for map entry messages are now marked "explicit"
    (for regular messages they were already explicit).
  * Fix subtle aliasing bug in RepeatedField::Add
  * Fix mismatch between MapEntry ByteSize and Serialize with respect to unset
    fields.

  Python:
  * JSON format conformance fixes:
    * Reject lowercase t for Timestamp json format.
    * Print full_name directly for extensions (no camelCase).
    * Reject boolean values for integer fields.
    * Reject NaN, Infinity, -Infinity that is not quoted.
    * Base64 fixes for bytes fields: accept URL-safe base64 and missing padding.
  * Bugfix for fields/files named "async" or "await".
  * Improved the error message when AttributeError is returned from __getattr__
    in EnumTypeWrapper.

  Java:
  * Fixed a bug where setting optional proto3 enums with setFooValue() would
    not mark the value as present.
  * Add Subtract function to FieldMaskUtil.

  C#:
  * Dropped support for netstandard1.0 (replaced by support for netstandard1.1).
    This was required to modernize the parsing stack to use the `Span<byte>`
    type internally. (#7351)
  * Add `ParseFrom(ReadOnlySequence<byte>)` method to enable GC friendly
    parsing with reduced allocations and buffer copies. (#7351)
  * Add support for serialization directly to a `IBufferWriter<byte>` or
    to a `Span<byte>` to enable GC friendly serialization.
    The new API is available as extension methods on the `IMessage` type. (#7576)
  * Add `GOOGLE_PROTOBUF_REFSTRUCT_COMPATIBILITY_MODE` define to make
    generated code compatible with old C# compilers (pre-roslyn compilers
    from .NET framework and old versions of mono) that do not support
    ref structs. Users that are still on a legacy stack that does
    not support C# 7.2 compiler might need to use the new define
    in their projects to be able to build the newly generated code. (#7490)
  * Due to the major overhaul of parsing and serialization internals (#7351 and #7576),
    it is recommended to regenerate your generated code to achieve the best
    performance (the legacy generated code will still work, but might incur
    a slight performance penalty).

2020-07-28 version 3.12.4 (C++/Java/Python/PHP/Objective-C/C#/Ruby/JavaScript)

This release contains no significant changes, but exists because 3.12.3 was
mistakenly tagged at the wrong commit.

2020-06-01 version 3.12.3 (C++/Java/Python/PHP/Objective-C/C#/Ruby/JavaScript)

  Objective-C
  * Tweak the union used for Extensions to support old generated code. #7573

2020-05-26 version 3.12.2 (C++/Java/Python/PHP/Objective-C/C#/Ruby/JavaScript)

  C++
  * Simplified the template export macros to fix the build for mingw32. (#7539)

  Objective-C
  * Fix for the :protobuf_objc target in the Bazel BUILD file. (#7538)

2020-05-20 version 3.12.1 (C++/Java/Python/PHP/Objective-C/C#/Ruby/JavaScript)

  Ruby
  * Re-add binary gems for Ruby 2.3 and 2.4. These are EOL upstream, however
    many people still use them and dropping support will require more
    coordination.

2020-05-12 version 3.12.0 (C++/Java/Python/PHP/Objective-C/C#/Ruby/JavaScript)

  Protocol Compiler
  * [experimental] Singular, non-message typed fields in proto3 now support
    presence tracking. This is enabled by adding the "optional" field label and
    passing the --experimental_allow_proto3_optional flag to protoc.
    * For usage info, see docs/field_presence.md.
    * During this experimental phase, code generators should update to support
      proto3 presence, see docs/implementing_proto3_presence.md for instructions.
  * Allow duplicate symbol names when multiple descriptor sets are passed on
    the command-line, to match the behavior when multiple .proto files are passed.
  * Deterministic `protoc --descriptor_set_out` (#7175)

  C++
  * [experimental] Added proto3 presence support.
  * New descriptor APIs to support proto3 presence.
  * Enable Arenas by default on all .proto files.
  * Documented that users are not allowed to subclass Message or MessageLite.
  * Mark generated classes as final; inheriting from protos is strongly discouraged.
  * Add stack overflow protection for text format with unknown fields.
  * Add accessors for map key and value FieldDescriptors.
  * Add FieldMaskUtil::FromFieldNumbers().
  * MessageDifferencer: use ParsePartial() on Any fields so the diff does not
    fail when there are missing required fields.
  * ReflectionOps::Merge(): lookup messages in the right factory, if it can.
  * Added Descriptor::WellKnownTypes enum and Descriptor::well_known_type()
    accessor as an easier way of determining if a message is a Well-Known Type.
  * Optimized RepeatedField::Add() when it is used in a loop.
  * Made proto move/swap more efficient.
  * De-virtualize the GetArena() method in MessageLite.
  * Improves performance of json_stream_parser.cc by factor 1000 (#7230)
  * bug: #7076 undefine Windows OUT and OPTIONAL macros (#7087)
  * Fixed a bug in FieldDescriptor::DebugString() that would erroneously print
    an "optional" label for a field in a oneof.
  * Fix bug in parsing bool extensions that assumed they are always 1 byte.
  * Fix off-by-one error in FieldOptions::ByteSize() when extensions are present.
  * Clarified the comments to show an example of the difference between
    Descriptor::extension and DescriptorPool::FindAllExtensions.
  * Add a compiler option 'code_size' to force optimize_for=code_size on all
    protos where this is possible.

  Java
  * [experimental] Added proto3 presence support.
  * Mark java enum _VALUE constants as @Deprecated if the enum field is deprecated
  * reduce <clinit> size for enums with allow_alias set to true.
  * Sort map fields alphabetically by the field's key when printing textproto.
  * Fixed a bug in map sorting that appeared in -rc1 and -rc2 (#7508).
  * TextFormat.merge() handles Any as top level type.
  * Throw a descriptive IllegalArgumentException when calling
    getValueDescriptor() on enum special value UNRECOGNIZED instead of
    ArrayIndexOutOfBoundsException.
  * Fixed an issue with JsonFormat.printer() where setting printingEnumsAsInts()
    would override the configuration passed into includingDefaultValueFields().
  * Implement overrides of indexOf() and contains() on primitive lists returned
    for repeated fields to avoid autoboxing the list contents.
  * Add overload to FieldMaskUtil.fromStringList that accepts a descriptor.
  * [bazel] Move Java runtime/toolchains into //java (#7190)

  Python
  * [experimental] Added proto3 presence support.
  * [experimental] fast import protobuf module, only works with cpp generated code linked in.
  * Truncate 'float' fields to 4 bytes of precision in setters for pure-Python
    implementation (C++ extension was already doing this).
  * Fixed a memory leak in C++ bindings.
  * Added a deprecation warning when code tries to create Descriptor objects
    directly.
  * Fix unintended comparison between bytes and string in descriptor.py.
  * Avoid printing excess digits for float fields in TextFormat.
  * Remove Python 2.5 syntax compatibility from the proto compiler generated _pb2.py module code.
  * Drop 3.3, 3.4 and use single version docker images for all python tests (#7396)

  JavaScript
  * Fix js message pivot selection (#6813)

  PHP
  * Persistent Descriptor Pool (#6899)
  * Implement lazy loading of php class for proto messages (#6911)
  * Correct @return in Any.unpack docblock (#7089)
  * Ignore unknown enum value when ignore_unknown specified (#7455)

  Ruby
  * [experimental] Implemented proto3 presence for Ruby. (#7406)
  * Stop building binary gems for ruby <2.5 (#7453)
  * Fix for wrappers with a zero value (#7195)
  * Fix for JSON serialization of 0/empty-valued wrapper types (#7198)
  * Call "Class#new" over rb_class_new_instance in decoding (#7352)
  * Build extensions for Ruby 2.7 (#7027)
  * assigning 'nil' to submessage should clear the field. (#7397)

  C#
  * [experimental] Add support for proto3 presence fields in C# (#7382)
  * Mark GetOption API as obsolete and expose the "GetOptions()" method on descriptors instead (#7491)
  * Remove Has/Clear members for C# message fields in proto2 (#7429)
  * Enforce recursion depth checking for unknown fields (#7132)
  * Fix conformance test failures for Google.Protobuf (#6910)
  * Cleanup various bits of Google.Protobuf (#6674)
  * Fix latest ArgumentException for C# extensions (#6938)
  * Remove unnecessary branch from ReadTag (#7289)

  Objective-C
  * [experimental] ObjC Proto3 optional support (#7421)
  * Block subclassing of generated classes (#7124)
  * Use references to Obj C classes instead of names in descriptors. (#7026)
  * Revisit how the WKTs are bundled with ObjC. (#7173)

  Other
  * Add a proto_lang_toolchain for javalite (#6882)
  * [bazel] Update gtest and deprecate //external:{gtest,gtest_main} (#7237)
  * Add application note for explicit presence tracking. (#7390)
  * Howto doc for implementing proto3 presence in a code generator. (#7407)


2020-02-14 version 3.11.4 (C++/Java/Python/PHP/Objective-C/C#/Ruby/JavaScript)
  
  C#
  * Fix latest ArgumentException for C# extensions (#7188)
  * Enforce recursion depth checking for unknown fields (#7210)
  
  Ruby
  * Fix wrappers with a zero value (#7195)
  * Fix JSON serialization of 0/empty-valued wrapper types (#7198)

2020-01-31 version 3.11.3 (C++/Java/Python/PHP/Objective-C/C#/Ruby/JavaScript)

  C++
  * Add OUT and OPTIONAL to windows portability files (#7087)

  PHP
  * Refactored ulong to zend_ulong for php7.4 compatibility (#7147)
  * Call register_class before getClass from desc to fix segfault (#7077)
  

2019-12-10 version 3.11.2 (C++/Java/Python/PHP/Objective-C/C#/Ruby/JavaScript)

  PHP
  * Make c extension portable for php 7.4 (#6968)
  

2019-12-02 version 3.11.1 (C++/Java/Python/PHP/Objective-C/C#/Ruby/JavaScript)

  PHP
  * Extern declare protobuf_globals (#6946)


2019-11-19 version 3.11.0 (C++/Java/Python/PHP/Objective-C/C#/Ruby/JavaScript)

  C++
  * Make serialization method naming consistent
  * Make proto runtime + generated code free of deprecation warnings
  * Moved ShutdownProtobufLibrary() to message_lite.h.  For backward compatibility a declaration is still available in stubs/common.h, but users should prefer message_lite.h
  * Removed non-namespace macro EXPECT_OK()
  * Removed mathlimits.h from stubs in favor of using std::numeric_limits from C++11
  * Fixed bug in parser when ending on a group tag
  * Add a helper function to UnknownFieldSet to deal with the changing return value of message::unknown_fields()
  * Fix incorrect use of string_view iterators
  * Support direct pickling of nested messages
  * Skip extension tag validation for MessageSet if unknown dependencies are allowed
  * Updated deprecation macros to annotate deprecated code (#6612)
  * Remove conversion warning in MapEntryFuncs::ByteSizeLong (#6766)
  * Revert "Make shared libraries be able to link to MSVC static runtime libraries, so that VC runtime is not required." (#6914)

  Java
  * Remove the usage of MethodHandle, so that Android users prior to API version 26 can use protobuf-java
  * Publish ProGuard config for javalite
  * Fix for StrictMode disk read violation in ExtensionRegistryLite
  * Include part of the ByteString's content in its toString().
  * Include unknown fields when merging proto3 messages in Java lite builders

  Python
  * Add float_precision option in json format printer
  * Optionally print bytes fields as messages in unknown fields, if possible
  * FieldPath: fix testing IsSet on root path ''
  * Experimental code gen (fast import protobuf module) which only work with cpp generated code linked in

  JavaScript
  * Remove guard for Symbol iterator for jspb.Map

  PHP
  * Avoid too much overhead in layout_init (#6716)
  * Lazily Create Singular Wrapper Message (#6833)
  * Implement lazy loading of php class for proto messages (#6911)

  Ruby
  * Ruby lazy wrappers optimization (#6797)

  C#
  * (RepeatedField): Capacity property to resize the internal array (#6530)
  * Experimental proto2 support is now officially available (#4642, #5183, #5350, #5936)
  * Getting started doc: https://github.com/protocolbuffers/protobuf/blob/master/docs/csharp/proto2.md
  * Add length checks to ExtensionCollection (#6759)
  * Optimize parsing of some primitive and wrapper types (#6843)
  * Use 3 parameter Encoding.GetString for default string values (#6828)
  * Change _Extensions property to normal body rather than expression (#6856)

  Objective C
  * Fixed unaligned reads for 32bit arm with newer Xcode versions (#6678)


2019-09-03 version 3.10.0 (C++/Java/Python/PHP/Objective-C/C#/Ruby/JavaScript)

  C++
  * Switch the proto parser to the faster MOMI parser.
  * Properly escape Struct keys in the proto3 JSON serializer.
  * Fix crash on uninitialized map entries.
  * Informed the compiler of has-bit invariant to produce better code
  * Unused imports of files defining descriptor extensions will now be reported
  * Add proto2::util::RemoveSubranges to remove multiple subranges in linear time.
  * Added BaseTextGenerator::GetCurrentIndentationSize()
  * Made implicit weak fields compatible with the Apple linker
  * Support 32 bit values for ProtoStreamObjectWriter to Struct.
  * Removed the internal-only header coded_stream_inl.h and the internal-only methods defined there.
  * Enforced no SWIG wrapping of descriptor_database.h (other headers already had this restriction).
  * Implementation of the equivalent of the MOMI parser for serialization. This removes one of the two serialization routines, by making the fast array serialization routine completely general. SerializeToCodedStream can now be implemented in terms of the much much faster array serialization. The array serialization regresses slightly, but when array serialization is not possible this wins big. 
  * Do not convert unknown field name to snake case to accurately report error.
  * Fix a UBSAN warnings. (#6333)
  * Add podspec for C++ (#6404)
  * protoc: fix source code info location for missing label (#6436)
  * C++ Add move constructor for Reflection's SetString (#6477)

  Java
  * Call loadDescriptor outside of synchronized block to remove one possible source of deadlock.
  * Have oneof enums implement a separate interface (other than EnumLite) for clarity.
  * Opensource Android Memory Accessors
  * Update TextFormat to make use of the new TypeRegistry.
  * Support getFieldBuilder and getRepeatedFieldBuilder in ExtendableBuilder
  * Update JsonFormat to make use of the new TypeRegistry.
  * Add proguard config generator for GmmBenchmarkSuiteLite.
  * Change ProtobufArrayList to use Object[] instead of ArrayList for 5-10% faster parsing
  * Implement ProtobufArrayList.add(E) for 20% (5%-40%) faster overall protolite2 parsing
  * Make a copy of JsonFormat.TypeRegistry at the protobuf top level package. This will eventually replace JsonFormat.TypeRegistry.
  * Fix javadoc warnings in generated files (#6231)
  * Java: Add Automatic-Module-Name entries to the Manifest (#6568)

  Python
  * Add descriptor methods in descriptor_pool are deprecated.
  * Uses explicit imports to prevent multithread test failures in py3.
  * Added __delitem__ for Python extension dict
  * Update six version to 1.12.0 and fix legacy_create_init issue (#6391)

  JavaScript
  * Remove deprecated boolean option to getResultBase64String().
  * Fix sint64 zig-zag encoding.
  * Simplify hash64 string conversion to avoid DIGIT array. Should reduce overhead if these functions aren't used, and be more efficient by avoiding linear array searches.
  * Change the parameter types of binaryReaderFn in ExtensionFieldBinaryInfo to (number, ?, ?).
  * Create dates.ts and time_of_days.ts to mirror Java versions. This is a near-identical conversion of c.g.type.util.{Dates,TimeOfDays} respectively.
  * Migrate moneys to TypeScript.
  
  PHP
  * Fix incorrect leap day for Timestamp (#6696)
  * Initialize well known type values (#6713)

  Ruby
  * Fix scope resolution for Google namespace (#5878)
  * Support hashes for struct initializers (#5716)
  * Optimized away the creation of empty string objects. (#6502)
  * Roll forward Ruby upb changes now that protobuf Ruby build is fixed (#5866)
  * Optimized layout_mark() for Ruby (#6521)
  * Optimization for layout_init() (#6547)
  * Fix for GC of Ruby map frames. (#6533)
  * Fixed leap year handling by reworking upb_mktime() -> upb_timegm(). (#6695)
  
  Objective C
  * Remove OSReadLittle* due to alignment requirements (#6678)
  * Don't use unions and instead use memcpy for the type swaps. (#6672)

  Other
  * Override CocoaPods module to lowercase (#6464)


2019-06-28 version 3.9.0 (C++/Java/Python/PHP/Objective-C/C#/Ruby/JavaScript)

  C++
  * Optimize and simplify implementation of RepeatedPtrFieldBase
  * Don't create unnecessary unknown field sets.
  * Remove branch from accessors to repeated field element array.
  * Added delimited parse and serialize util.
  * Reduce size by not emitting constants for fieldnumbers
  * Fix a bug when comparing finite and infinite field values with explicit tolerances.
  * TextFormat::Parser should use a custom Finder to look up extensions by number if one is provided.
  * Add MessageLite::Utf8DebugString() to make MessageLite more compatible with Message.
  * Fail fast for better performance in DescriptorPool::FindExtensionByNumber() if descriptor has no defined extensions.
  * Adding the file name to help debug colliding extensions
  * Added FieldDescriptor::PrintableNameForExtension() and DescriptorPool::FindExtensionByPrintableName().
    The latter will replace Reflection::FindKnownExtensionByName().
  * Replace NULL with nullptr
  * Created a new Add method in repeated field that allows adding a range of elements all at once.
  * Enabled enum name-to-value mapping functions for C++ lite
  * Avoid dynamic initialization in descriptor.proto generated code
  * Move stream functions to MessageLite from Message.
  * Move all zero_copy_stream functionality to io_lite.
  * Do not create array of matched fields for simple repeated fields
  * Enabling silent mode by default to reduce make compilation noise. (#6237)

  Java
  * Expose TextFormat.Printer and make it configurable. Deprecate the static methods.
  * Library for constructing google.protobuf.Struct and google.protobuf.Value
  * Make OneofDescriptor extend GenericDescriptor.
  * Expose streamingness of service methods from MethodDescriptor.
  * Fix a bug where TextFormat fails to parse Any filed with > 1 embedded message sub-fields.
  * Establish consistent JsonFormat behavior for nulls in oneofs, regardless of order.
  * Update GSON version to 3.8.5. (#6268)
  * Add `protobuf_java_lite` Bazel target. (#6177)

  Python
  * Change implementation of Name() for enums that allow aliases in proto2 in Python
    to be in line with claims in C++ implementation (to return first value).
  * Explicitly say what field cannot be set when the new value fails a type check.
  * Duplicate register in descriptor pool will raise errors
  * Add __slots__ to all well_known_types classes, custom attributes are not allowed anymore.
  * text_format only present 8 valid digits for float fields by default

  JavaScript
  * Add Oneof enum to the list of goog.provide

  PHP
  * Make php message class final to avoid mocking. (#6277)
  * Rename get/setXXXValue to get/setXXXWrapper. (#6295)

  Ruby
  * Remove to_hash methods. (#6166)


2019-04-29 version 3.8.0 (C++/Java/Python/PHP/Objective-C/C#/Ruby/JavaScript)

  C++
  * Use std::atomic<int32> in case of myriad2 platform
  * Always declare enums to be int-sized
  * Added DebugString() and ShortDebugString() methods on MessageLite
  * Specialized different parse loop control flows
  * Make hasbits potentially in register. The or's start forming an obstacle because it's a read modify store on the same mem address on each iteration.
  * Move to an internal MACRO for parser validity checks.
  * Improve map parsing performance.
  * Make MergePartialFromCodedStream non virtual. This allows direct calls, potential inlining and is also a code health improvement
  * Add an overall limit to parse_context to prevent reading past it. This allows to remove a annoying level of indirection.
  * Fix a mistake, we shouldn't verify map key/value strings for utf8 in opt mode for proto2.
  * Further improvements to cut binary size.
  * Prepare to make MergePartialFromCodedStream non-virtual.
  * A report on some interesting behavior change in python (caused by b/27494216) made me realize there is a check that needs to be done in case the parse ended on a end group tag.
  * Add a note of caution to the comments around skip in CodedOutputStream.
  * Simplify end check.
  * Add overload for ParseMessage for MessageLite/Message types. If the explicit type is not known inlining won't help de-virtualizing the virtual call.
  * Reduce linker input. It turns out that ParseMessage is not inlined, producing  template instantiations that are used only once and save nothing but cost more.
  * Improve the parser.
  * [c++17] Changed proto2::RepeatedPtrField iterators to no longer derive from the deprecated std::iterator class.
  * Change the default value of case_insensitive_enum_parsing to false for JsonStringToMessage.
  * Add a warning if a field name doesn't match the style guide.
  * Fix TextFormat not round-trip correctly when float value is max float.
  * Added locationed info for some errors at compiler
  * Python reserved keywords are now working with getattr()/setattr() for most descriptors.
  * Added AllowUnknownField() in text_format
  * Append '_' to C++ reserved keywords for message, enum, extension
  * Fix MSVC warning C4244 in protobuf's parse_context.h.
  * Updating Iterators to be compatible with C++17 in MSVC.
  * Use capability annotation in mutex.h
  * Fix "UndefinedBehaviorSanitizer: cfi-bad-type"
  * CriticalSectionLock class as a lightweight replacement for std::mutex on Windows platforms.
  * Removed vestigial wire_format_lite_inl.h

  C#
  * Added System.Memory dependency.

  Java
  * Make Java protoc code generator ignore optimize_for LITE_RUNTIME. Users should instead use the Java lite protoc plugin.
  * Change Extension getMessageDefaultInstance() to return Message instead of MessageLite.
  * Prevent malicious input streams from leaking buffers for ByteString or ByteBuffer parsing.
  * Release new Javalite runtime.
  * Show warning in case potential file name conflict.
  * Allow Java reserved keywords to be used in extensions.
  * Added setAllowUnknownFields() in text format
  * Add memoization to ExtensionRegistryLite.getEmptyRegistry()
  * Improve performance of CodedOutputStream.writeUInt32NoTag
  * Add an optimized mismatch-finding algorithm to UnsafeUtil.
  * When serializing uint32 varints, check that we have MAX_VARINT32_SIZE bytes left, not just MAX_VARINT_SIZE.
  * Minor optimization to RopeByteString.PieceIterator

  JavaScript
  * Simplify generated toObject code when the default value is used.

  Python
  * Changes implementation of Name() for enums that allow aliases in proto2 in Python to be in line with claims in C++ implementation (to return first value).
  * Added double_format option in text format printer.
  * Added iter and __contains__ to extension dict
  * Added allow_unknown_field option in python text format parser
  * Fixed Timestamp.ToDatetime() loses precision issue
  * Support unknown field in text format printer.
  * Float field will be convert to inf if bigger than struct.unpack('f', b'\xff\xff\x7f\x7f')[0] which is about 3.4028234664e+38,
  convert to -inf if smaller than -3.4028234664e+38
  * Allowed casting str->bytes in Message.__setstate__

  Ruby
  * Helper methods to get enum name for Ruby.


2019-01-24 version 3.7.0 (C++/Java/Python/PHP/Objective-C/C#/Ruby/JavaScript)

  C++
  * Introduced new MOMI (maybe-outside-memory-interval) parser.
  * Add an option to json_util to parse enum as case-insensitive. In the future, enum parsing in json_util will become case-sensitive.
  * Added conformance test for enum aliases
  * Added support for --cpp_out=speed:...
  * Added use of C++ override keyword where appropriate
  * Many other cleanups and fixes.

  Java
  * Fix illegal reflective access warning in JDK 9+
  * Add BOM

  Python
  * Added Python 3.7 compatibility.
  * Modified ParseFromString to return bytes parsed .
  * Introduce Proto C API.
  * FindFileContainingSymbol in descriptor pool is now able to find field and enum values.
  * reflection.MakeClass()  and  reflection.ParseMessage() are deprecated.
  * Added DescriptorPool.FindMethodByName() method in pure python (c extension already has it)
  * Flipped proto3 to preserve unknown fields by default.
  * Added support for memoryview in python3 proto message parsing.
  * Added MergeFrom for repeated scalar fields in c extension (pure python already has it)
  * Surrogates are now rejected at setters in python3.
  * Added public unknown field API.
  * RecursionLimit is also set to max if allow_oversize_protos is enabled.
  * Disallow duplicate scalars in proto3 text_format parse.
  * Fix some segment faults for c extension map field.

  PHP
  * Most issues for json encoding/decoding in the c extension have been fixed. There are still some edge cases not fixed. For more details, check conformance/failure_list_php_c.txt.
  * Supports php 7.3
  * Added helper methods to convert between enum values and names.
  * Allow setting/getting wrapper message fields using primitive values.
  * Various bug fixes.

  Ruby
  * Ruby 2.6 support.
  * Drops support for ruby < 2.3.
  * Most issues for json encoding/decoding in the c extension have been fixed. There are still some edge cases not fixed. For more details, check conformance/failure_list_ruby.txt.
  * Json parsing can specify an option to ignore unknown fields: msg.decode_json(data, {ignore_unknown_fields: true}).
  * Added support for proto2 syntax (partially).
  * Various bug fixes.

  Csharp
  * More support for FieldMask include merge, intersect and more.
  * Increasing the default recursion limit to 100.
  * Support loading FileDescriptors dynamically.
  * Provide access to comments from descriptors.
  * Added Any.Is method.
  * Compatible with C# 6
  * Added IComparable and comparison operators on Timestamp.

  Objective C
  * Add ability to introspect list of enum values (#4678)
  * Copy the value when setting message/data fields (#5215)
  * Support suppressing the objc package prefix checks on a list of files (#5309)
  * More complete keyword and NSObject method (via categories) checks for field names, can result in more fields being rename, but avoids the collisions at runtime (#5289)
  * Small fixes to TextFormat generation for extensions (#5362)
  * Provide more details/context in deprecation messages (#5412)
  * Array/Dictionary enumeration blocks NS_NOESCAPE annotation for Swift (#5421)
  * Properly annotate extensions for ARC when their names imply behaviors (#5427)
  * Enum alias name collision improvements (#5480)


2018-07-27 version 3.6.1 (C++/Java/Python/PHP/Objective-C/C#/Ruby/JavaScript)

  C++
  * Introduced workaround for Windows issue with std::atomic and std::once_flag
    initialization (#4777, #4773).

  PHP
  * Added compatibility with PHP 7.3 (#4898).

  Ruby
  * Fixed Ruby crash involving Any encoding (#4718).

2018-06-01 version 3.6.0 (C++/Java/Python/PHP/Objective-C/C#/Ruby/JavaScript)

  C++
  * Starting from this release, we now require C++11. For those we cannot yet
    upgrade to C++11, we will try to keep the 3.5.x branch updated with
    critical bug fixes only. If you have any concerns about this, please
    comment on issue #2780.
  * Moved to C++11 types like std::atomic and std::unique_ptr and away from our
    old custom-built equivalents.
  * Added support for repeated message fields in lite protos using implicit
    weak fields. This is an experimental feature that allows the linker to
    strip out more unused messages than previously was possible.
  * Fixed SourceCodeInfo for interpreted options and extension range options.
  * Fixed always_print_enums_as_ints option for JSON serialization.
  * Added support for ignoring unknown enum values when parsing JSON.
  * Create std::string in Arena memory.
  * Fixed ValidateDateTime to correctly check the day.
  * Fixed bug in ZeroCopyStreamByteSink.
  * Various other cleanups and fixes.

  Java
  * Dropped support for Java 6.
  * Added a UTF-8 decoder that uses Unsafe to directly decode a byte buffer.
  * Added deprecation annotations to generated code for deprecated oneof
    fields.
  * Fixed map field serialization in DynamicMessage.
  * Cleanup and documentation for Java Lite runtime.
  * Various other fixes and cleanups
  * Fixed unboxed arraylists to handle an edge case
  * Improved performance for copying between unboxed arraylists
  * Fixed lite protobuf to avoid Java compiler warnings
  * Improved test coverage for lite runtime
  * Performance improvements for lite runtime

  Python
  * Fixed bytes/string map key incompatibility between C++ and pure-Python
    implementations (issue #4029)
  * Added __init__.py files to compiler and util subpackages
  * Use /MT for all Windows versions
  * Fixed an issue affecting the Python-C++ implementation when used with
    Cython (issue #2896)
  * Various text format fixes
  * Various fixes to resolve behavior differences between the pure-Python and
    Python-C++ implementations

  PHP
  * Added php_metadata_namespace to control the file path of generated metadata
    file.
  * Changed generated classes of nested message/enum. E.g., Foo.Bar, which
    previously generates Foo_Bar, now generates Foo/Bar
  * Added array constructor. When creating a message, users can pass a php
    array whose content is field name to value pairs into constructor. The
    created message will be initialized according to the array. Note that
    message field should use a message value instead of a sub-array.
  * Various bug fixes.

  Objective-C
  * We removed some helper class methods from GPBDictionary to shrink the size
    of the library, the functionary is still there, but you may need to do some
    specific +alloc / -init… methods instead.
  * Minor improvements in the performance of object field getters/setters by
    avoiding some memory management overhead.
  * Fix a memory leak during the raising of some errors.
  * Make header importing completely order independent.
  * Small code improvements for things the undefined behaviors compiler option
    was flagging.

  Ruby
  * Added ruby_package file option to control the module of generated class.
  * Various bug fixes.

  Javascript
  * Allow setting string to int64 field.

  Csharp
  * Unknown fields are now parsed and then sent back on the wire. They can be
    discarded at parse time via a CodedInputStream option.
  * Movement towards working with .NET 3.5 and Unity
  * Expression trees are no longer used
  * AOT generics issues in Unity/il2cpp have a workaround (see this commit for
    details)
  * Floating point values are now compared bitwise (affects NaN value
    comparisons)
  * The default size limit when parsing is now 2GB rather than 64MB
  * MessageParser now supports parsing from a slice of a byte array
  * JSON list parsing now accepts null values where the underlying proto
    representation does

2017-12-20 version 3.5.1 (C++/Java/Python/PHP/Objective-C/C#/Ruby/JavaScript)
  Planned Future Changes
  * Make C++ implementation C++11 only: we plan to require C++11 to build
    protobuf code starting from 3.6.0 release. Please join this github issue:
    https://github.com/protocolbuffers/protobuf/issues/2780 to provide your feedback.

  protoc
  * Fixed a bug introduced in 3.5.0 and protoc in Windows now accepts non-ascii
    characters in paths again.

  C++
  * Removed several usages of C++11 features in the code base.
  * Fixed some compiler warnings.

  PHP
  * Fixed memory leak in C-extension implementation.
  * Added discardUnknokwnFields API.
  * Removed duplicated typedef in C-extension headers.
  * Avoided calling private php methods (timelib_update_ts).
  * Fixed Any.php to use fully-qualified name for DescriptorPool.

  Ruby
  * Added Google_Protobuf_discard_unknown for discarding unknown fields in
    messages.

  C#
  * Unknown fields are now preserved by default.
  * Floating point values are now bitwise compared, affecting message equality
    check and Contains() API in map and repeated fields.


2017-11-13 version 3.5.0 (C++/Java/Python/PHP/Objective-C/C#/Ruby/JavaScript)
  Planned Future Changes
  * Make C++ implementation C++11 only: we plan to require C++11 to build
    protobuf code starting from 3.6.0 release. Please join this github issue:
    https://github.com/protocolbuffers/protobuf/issues/2780 to provide your feedback.

  General
  * Unknown fields are now preserved in proto3 for most of the language
    implementations for proto3 by default. See the per-language section for
    details.
  * reserve keyword are now supported in enums

  C++
  * Proto3 messages are now preserving unknown fields by default. If you rely on
    unknowns fields being dropped. Please use DiscardUnknownFields() explicitly.
  * Deprecated the unsafe_arena_release_* and unsafe_arena_add_allocated_*
    methods for string fields.
  * Added move constructor and move assignment to RepeatedField,
    RepeatedPtrField and google::protobuf::Any.
  * Added perfect forwarding in Arena::CreateMessage
  * In-progress experimental support for implicit weak fields with lite protos.
    This feature allows the linker to strip out more unused messages and reduce
    binary size.
  * Various performance optimizations.

  Java
  * Proto3 messages are now preserving unknown fields by default. If you’d like
    to drop unknown fields, please use the DiscardUnknownFieldsParser API. For
    example:
      Parser<Foo> parser = DiscardUnknownFieldsParser.wrap(Foo.parser());
      Foo foo = parser.parseFrom(input);
  * Added a new CodedInputStream decoder for Iterable<ByteBuffer> with direct
    ByteBuffers.
  * TextFormat now prints unknown length-delimited fields as messages if
    possible.
  * FieldMaskUtil.merge() no longer creates unnecessary empty messages when a
    message field is unset in both source message and destination message.
  * Various performance optimizations.

  Python
  * Proto3 messages are now preserving unknown fields by default. Use
    message.DiscardUnknownFields() to drop unknown fields.
  * Add FieldDescriptor.file in generated code.
  * Add descriptor pool FindOneofByName in pure python.
  * Change unknown enum values into unknown field set .
  * Add more Python dict/list compatibility for Struct/ListValue.
  * Add utf-8 support for text_format.Merge()/Parse().
  * Support numeric unknown enum values for proto3 JSON format.
  * Add warning for Unexpected end-group tag in cpp extension.

  PHP
  * Proto3 messages are now preserving unknown fields.
  * Provide well known type messages in runtime.
  * Add prefix ‘PB’ to generated class of reserved names.
  * Fixed all conformance tests for encode/decode json in php runtime. C
    extension needs more work.

  Objective-C
  * Fixed some issues around copying of messages with unknown fields and then
    mutating the unknown fields in the copy.

  C#
  * Added unknown field support in JsonParser.
  * Fixed oneof message field merge.
  * Simplify parsing messages from array slices.

  Ruby
  * Unknown fields are now preserved by default.
  * Fixed several bugs for segment fault.

  Javascript
  * Decoder can handle both paced and unpacked data no matter how the proto is
    defined.
  * Decoder now accept long varint for 32 bit integers.


2017-08-14 version 3.4.0 (C++/Java/Python/PHP/Objective-C/C#/Ruby/JavaScript)
  Planned Future Changes
  * There are some changes that are not included in this release but are planned
    for the near future
      - Preserve unknown fields in proto3: We are going to bring unknown fields
        back into proto3. In this release, some languages start to support
        preserving unknown fields in proto3, controlled by flags/options. Some
        languages also introduce explicit APIs to drop unknown fields for
        migration. Please read the change log sections by languages for details.
        For general timeline and plan:

          https://docs.google.com/document/d/1KMRX-G91Aa-Y2FkEaHeeviLRRNblgIahbsk4wA14gRk/view

        For issues and discussions:

          https://github.com/protocolbuffers/protobuf/issues/272

      - Make C++ implementation C++11 only: we plan to require C++11 to build
        protobuf code starting from 3.5.0 or 3.6.0 release, after unknown fields
        semantic changes are finished. Please join this
        github issue:

          https://github.com/protocolbuffers/protobuf/issues/2780

        to provide your feedback.

  General
  * Extension ranges now accept options and are customizable.
  * "reserve" keyword now supports “max” in field number ranges,
    e.g.  reserve 1000 to max;

  C++
  * Proto3 messages are now able to preserve unknown fields. The default
    behavior is still to drop unknowns, which will be flipped in a future
    release. If you rely on unknowns fields being dropped. Please use
    Message::DiscardUnknownFields() explicitly.
  * Packable proto3 fields are now packed by default in serialization.
  * Following C++11 features are introduced when C++11 is available:
      - move-constructor and move-assignment are introduced to messages
      - Repeated fields constructor now takes std::initializer_list
      - rvalue setters are introduced for string fields
  * Experimental Table-Driven parsing and serialization available to test. To
    enable it, pass in table_driven_parsing table_driven_serialization protoc
    generator flags for C++

      $ protoc --cpp_out=table_driven_parsing,table_driven_serialization:./ \
        test.proto

  * lite generator parameter supported by the generator. Once set, all generated
    files, use lite runtime regardless of the optimizer_for setting in the
    .proto file.
  * Various optimizations to make C++ code more performant on PowerPC platform
  * Fixed maps data corruption when the maps are modified by both reflection API
    and generated API.
  * Deterministic serialization on maps reflection now uses stable sort.
  * file() accessors are introduced to various *Descriptor classes to make
    writing template function easier.
  * ByteSize() and SpaceUsed() are deprecated.Use ByteSizeLong() and
    SpaceUsedLong() instead
  * Consistent hash function is used for maps in DEBUG and NDEBUG build.
  * "using namespace std" is removed from stubs/common.h
  * Various performance optimizations and bug fixes

  Java
  * Introduced new parser API DiscardUnknownFieldsParser in preparation of
    proto3 unknown fields preservation change. Users who want to drop unknown
    fields should migrate to use this new parser API. For example:

      Parser<Foo> parser = DiscardUnknownFieldsParser.wrap(Foo.parser());
      Foo foo = parser.parseFrom(input);

  * Introduced new TextFormat API printUnicodeFieldValue() that prints field
    value without escaping unicode characters.
  * Added Durations.compare(Duration, Duration) and
    Timestamps.compare(Timestamp, Timestamp).
  * JsonFormat now accepts base64url encoded bytes fields.
  * Optimized CodedInputStream to do less copies when parsing large bytes
    fields.
  * Optimized TextFormat to allocate less memory when printing.

  Python
  * SerializeToString API is changed to SerializeToString(self, **kwargs),
    deterministic parameter is accepted for deterministic serialization.
  * Added sort_keys parameter in json format to make the output deterministic.
  * Added indent parameter in json format.
  * Added extension support in json format.
  * Added __repr__ support for repeated field in cpp implementation.
  * Added file in FieldDescriptor.
  * Added pretty-print filter to text format.
  * Services and method descriptors are always printed even if generic_service
    option is turned off.
  * Note: AppEngine 2.5 is deprecated on June 2017 that AppEngine 2.5 will
    never update protobuf runtime. Users who depend on AppEngine 2.5 should use
    old protoc.

  PHP
  * Support PHP generic services. Specify file option php_generic_service=true
    to enable generating service interface.
  * Message, repeated and map fields setters take value instead of reference.
  * Added map iterator in c extension.
  * Support json  encode/decode.
  * Added more type info in getter/setter phpdoc
  * Fixed the problem that c extension and php implementation cannot be used
    together.
  * Added file option php_namespace to use custom php namespace instead of
    package.
  * Added fluent setter.
  * Added descriptor API in runtime for custom encode/decode.
  * Various bug fixes.

  Objective-C
  * Fix for GPBExtensionRegistry copying and add tests.
  * Optimize GPBDictionary.m codegen to reduce size of overall library by 46K
    per architecture.
  * Fix some cases of reading of 64bit map values.
  * Properly error on a tag with field number zero.
  * Preserve unknown fields in proto3 syntax files.
  * Document the exceptions on some of the writing apis.

  C#
  * Implemented IReadOnlyDictionary<K,V> in MapField<K,V>
  * Added TryUnpack method for Any message in addition to Unpack.
  * Converted C# projects to MSBuild (csproj) format.

  Ruby
  * Several bug fixes.

  Javascript
  * Added support of field option js_type. Now one can specify the JS type of a
    64-bit integer field to be string in the generated code by adding option
    [jstype = JS_STRING] on the field.

2017-04-05 version 3.3.0 (C++/Java/Python/PHP/Objective-C/C#/Ruby/JavaScript)
  Planned Future Changes
  * There are some changes that are not included in this release but are
    planned for the near future:
      - Preserve unknown fields in proto3: please read this doc:

          https://docs.google.com/document/d/1KMRX-G91Aa-Y2FkEaHeeviLRRNblgIahbsk4wA14gRk/view

        for the timeline and follow up this github issue:

          https://github.com/protocolbuffers/protobuf/issues/272

        for discussion.
      - Make C++ implementation C++11 only: we plan to require C++11 to build
        protobuf code starting from 3.4.0 or 3.5.0 release. Please join this
        github issue:

          https://github.com/protocolbuffers/protobuf/issues/2780

        to provide your feedback.

  C++
  * Fixed map fields serialization of DynamicMessage to correctly serialize
    both key and value regardless of their presence.
  * Parser now rejects field number 0 correctly.
  * New API Message::SpaceUsedLong() that’s equivalent to
    Message::SpaceUsed() but returns the value in size_t.
  * JSON support
    - New flag always_print_enums_as_ints in JsonPrintOptions.
    - New flag preserve_proto_field_names in JsonPrintOptions. It will instruct
      the JSON printer to use the original field name declared in the .proto
      file instead of converting them to lowerCamelCase when printing JSON.
    - JsonPrintOptions.always_print_primtive_fields now works for oneof message
      fields.
    - Fixed a bug that doesn’t allow different fields to set the same json_name
      value.
    - Fixed a performance bug that causes excessive memory copy when printing
      large messages.
  * Various performance optimizations.

  Java
  * Map field setters eagerly validate inputs and throw NullPointerExceptions
    as appropriate.
  * Added ByteBuffer overloads to the generated parsing methods and the Parser
    interface.
  * proto3 enum's getNumber() method now throws on UNRECOGNIZED values.
  * Output of JsonFormat is now locale independent.

  Python
  * Added FindServiceByName() in the pure-Python DescriptorPool. This works only
    for descriptors added with DescriptorPool.Add(). Generated descriptor_pool
    does not support this yet.
  * Added a descriptor_pool parameter for parsing Any in text_format.Parse().
  * descriptor_pool.FindFileContainingSymbol() now is able to find nested
    extensions.
  * Extending empty [] to repeated field now sets parent message presence.

  PHP
  * Added file option php_class_prefix. The prefix will be prepended to all
    generated classes defined in the file.
  * When encoding, negative int32 values are sign-extended to int64.
  * Repeated/Map field setter accepts a regular PHP array. Type checking is
    done on the array elements.
  * encode/decode are renamed to serializeToString/mergeFromString.
  * Added mergeFrom, clear method on Message.
  * Fixed a bug that oneof accessor didn’t return the field name that is
    actually set.
  * C extension now works with php7.
  * This is the first GA release of PHP. We guarantee that old generated code
    can always work with new runtime and new generated code.

  Objective-C
  * Fixed help for GPBTimestamp for dates before the epoch that contain
    fractional seconds.
  * Added GPBMessageDropUnknownFieldsRecursively() to remove unknowns from a
    message and any sub messages.
  * Addressed a threading race in extension registration/lookup.
  * Increased the max message parsing depth to 100 to match the other languages.
  * Removed some use of dispatch_once in favor of atomic compare/set since it
    needs to be heap based.
  * Fixes for new Xcode 8.3 warnings.

  C#
  * Fixed MapField.Values.CopyTo, which would throw an exception unnecessarily
    if provided exactly the right size of array to copy to.
  * Fixed enum JSON formatting when multiple names mapped to the same numeric
    value.
  * Added JSON formatting option to format enums as integers.
  * Modified RepeatedField<T> to implement IReadOnlyList<T>.
  * Introduced the start of custom option handling; it's not as pleasant as it
    might be, but the information is at least present. We expect to extend code
    generation to improve this in the future.
  * Introduced ByteString.FromStream and ByteString.FromStreamAsync to
    efficiently create a ByteString from a stream.
  * Added whole-message deprecation, which decorates the class with [Obsolete].

  Ruby
  * Fixed Message#to_h for messages with map fields.
  * Fixed memcpy() in binary gems to work for old glibc, without breaking the
    build for non-glibc libc’s like musl.

  Javascript
  * Added compatibility tests for version 3.0.0.
  * Added conformance tests.
  * Fixed serialization of extensions: we need to emit a value even if it is
    falsy (like the number 0).
  * Use closurebuilder.py in favor of calcdeps.py for compiling JavaScript.

2017-01-23 version 3.2.0 (C++/Java/Python/PHP/Ruby/Objective-C/C#/JavaScript/Lite)
  General
  * Added protoc version number to protoc plugin protocol. It can be used by
    protoc plugin to detect which version of protoc is used with the plugin and
    mitigate known problems in certain version of protoc.

  C++
  * The default parsing byte size limit has been raised from 64MB to 2GB.
  * Added rvalue setters for non-arena string fields.
  * Enabled debug logging for Android.
  * Fixed a double-free problem when using Reflection::SetAllocatedMessage()
    with extension fields.
  * Fixed several deterministic serialization bugs:
    * MessageLite::SerializeAsString() now respects the global deterministic
      serialization flag.
    * Extension fields are serialized deterministically as well.  Fixed protocol
      compiler to correctly report importing-self as an error.
  * Fixed FileDescriptor::DebugString() to print custom options correctly.
  * Various performance/codesize optimizations and cleanups.

  Java
  * The default parsing byte size limit has been raised from 64MB to 2GB.
  * Added recursion limit when parsing JSON.
  * Fixed a bug that enumType.getDescriptor().getOptions() doesn't have custom
    options.
  * Fixed generated code to support field numbers up to 2^29-1.

  Python
  * You can now assign NumPy scalars/arrays (np.int32, np.int64) to protobuf
    fields, and assigning other numeric types has been optimized for
    performance.
  * Pure-Python: message types are now garbage-collectable.
  * Python/C++: a lot of internal cleanup/refactoring.

  PHP (Alpha)
  * For 64-bit integers type (int64/uint64/sfixed64/fixed64/sint64), use PHP
    integer on 64-bit environment and PHP string on 32-bit environment.
  * PHP generated code also conforms to PSR-4 now.
  * Fixed ZTS build for c extension.
  * Fixed c extension build on Mac.
  * Fixed c extension build on 32-bit linux.
  * Fixed the bug that message without namespace is not found in the descriptor
    pool. (#2240)
  * Fixed the bug that repeated field is not iterable in c extension.
  * Message names Empty will be converted to GPBEmpty in generated code.
  * Added phpdoc in generated files.
  * The released API is almost stable. Unless there is large problem, we won't
    change it. See
    https://developers.google.com/protocol-buffers/docs/reference/php-generated
    for more details.

  Objective-C
  * Added support for push/pop of the stream limit on CodedInputStream for
    anyone doing manual parsing.

  C#
  * No changes.

  Ruby
  * Message objects now support #respond_to? for field getters/setters.
  * You can now compare “message == non_message_object” and it will return false
    instead of throwing an exception.
  * JRuby: fixed #hashCode to properly reflect the values in the message.

  Javascript
  * Deserialization of repeated fields no longer has quadratic performance
    behavior.
  * UTF-8 encoding/decoding now properly supports high codepoints.
  * Added convenience methods for some well-known types: Any, Struct, and
    Timestamp. These make it easier to convert data between native JavaScript
    types and the well-known protobuf types.

2016-09-23 version 3.1.0 (C++/Java/Python/PHP/Ruby/Objective-C/C#/JavaScript/Lite)
  General
  * Proto3 support in PHP (alpha).
  * Various bug fixes.

  C++
  * Added MessageLite::ByteSizeLong() that’s equivalent to
    MessageLite::ByteSize() but returns the value in size_t. Useful to check
    whether a message is over the 2G size limit that protobuf can support.
  * Moved default_instances to global variables. This allows default_instance
    addresses to be known at compile time.
  * Adding missing generic gcc 64-bit atomicops.
  * Restore New*Callback into google::protobuf namespace since these are used
    by the service stubs code
  * JSON support.
    * Fixed some conformance issues.
  * Fixed a JSON serialization bug for bytes fields.

  Java
  * Fixed a bug in TextFormat that doesn’t accept empty repeated fields (i.e.,
    “field: [ ]”).
  * JSON support
    * Fixed JsonFormat to do correct snake_case-to-camelCase conversion for
      non-style-conforming field names.
    * Fixed JsonFormat to parse empty Any message correctly.
    * Added an option to JsonFormat.Parser to ignore unknown fields.
  * Experimental API
    * Added UnsafeByteOperations.unsafeWrap(byte[]) to wrap a byte array into
      ByteString without copy.

  Python
  * JSON support
    * Fixed some conformance issues.

  PHP (Alpha)
  * We have added the proto3 support for PHP via both a pure PHP package and a
    native c extension. The pure PHP package is intended to provide usability
    to wider range of PHP platforms, while the c extension is intended to
    provide higher performance. Both implementations provide the same runtime
    APIs and share the same generated code. Users don’t need to re-generate
    code for the same proto definition when they want to switch the
    implementation later. The pure PHP package is included in the php/src
    directory, and the c extension is included in the php/ext directory.

    Both implementations provide idiomatic PHP APIs:
    * All messages and enums are defined as PHP classes.
    * All message fields can only be accessed via getter/setter.
    * Both repeated field elements and map elements are stored in containers
      that act like a normal PHP array.

    Unlike several existing third-party PHP implementations for protobuf, our
    implementations are built on a "strongly-typed" philosophy: message fields
    and array/map containers will throw exceptions eagerly when values of the
    incorrect type (not including those that can be type converted, e.g.,
    double <-> integer <-> numeric string) are inserted.

    Currently, pure PHP runtime supports php5.5, 5.6 and 7 on linux. C
    extension runtime supports php5.5 and 5.6 on linux.

    See php/README.md for more details about installment. See
    https://developers.google.com/protocol-buffers/docs/phptutorial for more
    details about APIs.

  Objective-C
  * Helpers are now provided for working the Any well known type (see
    GPBWellKnownTypes.h for the api additions).
  * Some improvements in startup code (especially when extensions aren’t used).

  Javascript
  * Fixed missing import of jspb.Map
  * Fixed valueWriterFn variable name

  Ruby
  * Fixed hash computation for JRuby's RubyMessage
  * Make sure map parsing frames are GC-rooted.
  * Added API support for well-known types.

  C#
  * Removed check on dependency in the C# reflection API.

2016-09-06 version 3.0.2 (C++/Java/Python/Ruby/Objective-C/C#/JavaScript/Lite)
  General
  * Various bug fixes.

  Objective C
  * Fix for oneofs in proto3 syntax files where fields were set to the zero
    value.
  * Fix for embedded null character in strings.
  * CocoaDocs support

  Ruby
  * Fixed memory corruption bug in parsing that could occur under GC pressure.

  Javascript
  * jspb.Map is now properly exported to CommonJS modules.

  C#
  * Removed legacy_enum_values flag.


2016-07-27 version 3.0.0 (C++/Java/Python/Ruby/Objective-C/C#/JavaScript/Lite)
  General
  * This log only contains changes since the beta-4 release. Summarized change
    log since the last stable release (v2.6.1) can be found in the github
    release page.

  Compatibility Notice
  * v3.0.0 is the first API stable release of the v3.x series. We do not expect
    any future API breaking changes.
  * For C++, Java Lite and Objective-C, source level compatibility is
    guaranteed.  Upgrading from v3.0.0 to newer minor version releases will be
    source compatible. For example, if your code compiles against protobuf
    v3.0.0, it will continue to compile after you upgrade protobuf library to
    v3.1.0.
  * For other languages, both source level compatibility and binary level
    compatibility are guaranteed. For example, if you have a Java binary built
    against protobuf v3.0.0. After switching the protobuf runtime binary to
    v3.1.0, your built binary should continue to work.
  * Compatibility is only guaranteed for documented API and documented
    behaviors. If you are using undocumented API (e.g., use anything in the C++
    internal namespace), it can be broken by minor version releases in an
    undetermined manner.

  Ruby
  * When you assign a string field `a.string_field = "X"`, we now call
    #encode(UTF-8) on the string and freeze the copy. This saves you from
    needing to ensure the string is already encoded as UTF-8. It also prevents
    you from mutating the string after it has been assigned (this is how we
    ensure it stays valid UTF-8).
  * The generated file for `foo.proto` is now `foo_pb.rb` instead of just
    `foo.rb`. This makes it easier to see which imports/requires are from
    protobuf generated code, and also prevents conflicts with any `foo.rb` file
    you might have written directly in Ruby. It is a backward-incompatible
    change: you will need to update all of your `require` statements.
  * For package names like `foo_bar`, we now translate this to the Ruby module
    `FooBar`. This is more idiomatic Ruby than what we used to do (`Foo_bar`).

  JavaScript
  * Scalar fields like numbers and boolean now return defaults instead of
    `undefined` or `null` when they are unset. You can test for presence
    explicitly by calling `hasFoo()`, which we now generate for scalar fields.

  Java Lite
  * Java Lite is now implemented as a separate plugin, maintained in the
    `javalite` branch. Both lite runtime and protoc artifacts will be available
    in Maven.

  C#
  * Target platforms now .NET 4.5, selected portable subsets and .NET Core.
  * legacy_enum_values option is no longer supported.

2016-07-15 version 3.0.0-beta-4 (C++/Java/Python/Ruby/Objective-C/C#/JavaScript)
  General
  * Added a deterministic serialization API for C++. The deterministic
    serialization guarantees that given a binary, equal messages will be
    serialized to the same bytes. This allows applications like MapReduce to
    group equal messages based on the serialized bytes. The deterministic
    serialization is, however, NOT canonical across languages; it is also
    unstable across different builds with schema changes due to unknown fields.
    Users who need canonical serialization, e.g. persistent storage in a
    canonical form, fingerprinting, etc, should define their own
    canonicalization specification and implement the serializer using reflection
    APIs rather than relying on this API.
  * Added OneofOptions. You can now define custom options for oneof groups.
      import "google/protobuf/descriptor.proto";
      extend google.protobuf.OneofOptions {
        optional int32 my_oneof_extension = 12345;
      }
      message Foo {
        oneof oneof_group {
          (my_oneof_extension) = 54321;
          ...
        }
      }

  C++ (beta)
  * Introduced a deterministic serialization API in
    CodedOutputStream::SetSerializationDeterministic(bool). See the notes about
    deterministic serialization in the General section.
  * Added google::protobuf::Map::swap() to swap two map fields.
  * Fixed a memory leak when calling Reflection::ReleaseMessage() on a message
    allocated on arena.
  * Improved error reporting when parsing text format protos.
  * JSON
      - Added a new parser option to ignore unknown fields when parsing JSON.
      - Added convenient methods for message to/from JSON conversion.
  * Various performance optimizations.

  Java (beta)
  * File option "java_generate_equals_and_hash" is now deprecated. equals() and
    hashCode() methods are generated by default.
  * Added a new JSON printer option "omittingInsignificantWhitespace" to produce
    a more compact JSON output. The printer will pretty-print by default.
  * Updated Java runtime to be compatible with 2.5.0/2.6.1 generated protos.

  Python (beta)
  * Added support to pretty print Any messages in text format.
  * Added a flag to ignore unknown fields when parsing JSON.
  * Bugfix: "@type" field of a JSON Any message is now correctly put before
    other fields.

  Objective-C (beta)
  * Updated the code to support compiling with more compiler warnings
    enabled. (Issue 1616)
  * Exposing more detailed errors for parsing failures. (PR 1623)
  * Small (breaking) change to the naming of some methods on the support classes
    for map<>. There were collisions with the system provided KVO support, so
    the names were changed to avoid those issues.  (PR 1699)
  * Fixed for proper Swift bridging of error handling during parsing. (PR 1712)
  * Complete support for generating sources that will go into a Framework and
    depend on generated sources from other Frameworks. (Issue 1457)

  C# (beta)
  * RepeatedField optimizations.
  * Support for .NET Core.
  * Minor bug fixes.
  * Ability to format a single value in JsonFormatter (advanced usage only).
  * Modifications to attributes applied to generated code.

  Javascript (alpha)
  * Maps now have a real map API instead of being treated as repeated fields.
  * Well-known types are now provided in the google-protobuf package, and the
    code generator knows to require() them from that package.
  * Bugfix: non-canonical varints are correctly decoded.

  Ruby (alpha)
  * Accessors for oneof fields now return default values instead of nil.

  Java Lite
  * Java lite support is removed from protocol compiler. It will be supported
    as a protocol compiler plugin in a separate code branch.

2016-05-16 version 3.0.0-beta-3 (C++/Java/Python/Ruby/Nano/Objective-C/C#/JavaScript)
  General
  * Supported Proto3 lite-runtime in C++/Java for mobile platforms.
  * Any type now supports APIs to specify prefixes other than
    type.googleapis.com
  * Removed javanano_use_deprecated_package option; Nano will always has its own
    ".nano" package.

  C++ (Beta)
  * Improved hash maps.
      - Improved hash maps comments. In particular, please note that equal hash
        maps will not necessarily have the same iteration order and
        serialization.
      - Added a new hash maps implementation that will become the default in a
        later release.
  * Arenas
      - Several inlined methods in Arena were moved to out-of-line to improve
        build performance and code size.
      - Added SpaceAllocatedAndUsed() to report both space used and allocated
      - Added convenient class UnsafeArenaAllocatedRepeatedPtrFieldBackInserter
  * Any
      - Allow custom type URL prefixes in Any packing.
      - TextFormat now expand the Any type rather than printing bytes.
  * Performance optimizations and various bug fixes.

  Java (Beta)
  * Introduced an ExperimentalApi annotation. Annotated APIs are experimental
    and are subject to change in a backward incompatible way in future releases.
  * Introduced zero-copy serialization as an ExperimentalApi
      - Introduction of the `ByteOutput` interface. This is similar to
        `OutputStream` but provides semantics for lazy writing (i.e. no
        immediate copy required) of fields that are considered to be immutable.
      - `ByteString` now supports writing to a `ByteOutput`, which will directly
        expose the internals of the `ByteString` (i.e. `byte[]` or `ByteBuffer`)
        to the `ByteOutput` without copying.
      - `CodedOutputStream` now supports writing to a `ByteOutput`. `ByteString`
        instances that are too large to fit in the internal buffer will be
        (lazily) written to the `ByteOutput` directly.
      - This allows applications using large `ByteString` fields to avoid
        duplication of these fields entirely. Such an application can supply a
        `ByteOutput` that chains together the chunks received from
        `CodedOutputStream` before forwarding them onto the IO system.
  * Other related changes to `CodedOutputStream`
      - Additional use of `sun.misc.Unsafe` where possible to perform fast
        access to `byte[]` and `ByteBuffer` values and avoiding unnecessary
        range checking.
      - `ByteBuffer`-backed `CodedOutputStream` now writes directly to the
        `ByteBuffer` rather than to an intermediate array.
  * Improved lite-runtime.
      - Lite protos now implement deep equals/hashCode/toString
      - Significantly improved the performance of Builder#mergeFrom() and
        Builder#mergeDelimitedFrom()
  * Various bug fixes and small feature enhancement.
      - Fixed stack overflow when in hashCode() for infinite recursive oneofs.
      - Fixed the lazy field parsing in lite to merge rather than overwrite.
      - TextFormat now supports reporting line/column numbers on errors.
      - Updated to add appropriate @Override for better compiler errors.

  Python (Beta)
  * Added JSON format for Any, Struct, Value and ListValue
  * [ ] is now accepted for both repeated scalar fields and repeated message
    fields in text format parser.
  * Numerical field name is now supported in text format.
  * Added DiscardUnknownFields API for python protobuf message.

  Objective-C (Beta)
  * Proto comments now come over as HeaderDoc comments in the generated sources
    so Xcode can pick them up and display them.
  * The library headers have been updated to use HeaderDoc comments so Xcode can
    pick them up and display them.
  * The per message and per field overhead in both generated code and runtime
    object sizes was reduced.
  * Generated code now include deprecated annotations when the proto file
    included them.

  C# (Beta)
  In general: some changes are breaking, which require regenerating messages.
  Most user-written code will not be impacted *except* for the renaming of enum
  values.

  * Allow custom type URL prefixes in `Any` packing, and ignore them when
    unpacking
  * `protoc` is now in a separate NuGet package (Google.Protobuf.Tools)
  * New option: `internal_access` to generate internal classes
  * Enum values are now PascalCased, and if there's a prefix which matches the
    name of the enum, that is removed (so an enum `COLOR` with a value
    `COLOR_BLUE` would generate a value of just `Blue`). An option
    (`legacy_enum_values`) is temporarily available to disable this, but the
    option will be removed for GA.
  * `json_name` option is now honored
  * If group tags are encountered when parsing, they are validated more
    thoroughly (although we don't support actual groups)
  * NuGet dependencies are better specified
  * Breaking: `Preconditions` is renamed to `ProtoPreconditions`
  * Breaking: `GeneratedCodeInfo` is renamed to `GeneratedClrTypeInfo`
  * `JsonFormatter` now allows writing to a `TextWriter`
  * New interface, `ICustomDiagnosticMessage` to allow more compact
    representations from `ToString`
  * `CodedInputStream` and `CodedOutputStream` now implement `IDisposable`,
    which simply disposes of the streams they were constructed with
  * Map fields no longer support null values (in line with other languages)
  * Improvements in JSON formatting and parsing

  Javascript (Alpha)
  * Better support for "bytes" fields: bytes fields can be read as either a
    base64 string or UInt8Array (in environments where TypedArray is supported).
  * New support for CommonJS imports.  This should make it easier to use the
    JavaScript support in Node.js and tools like WebPack.  See js/README.md for
    more information.
  * Some significant internal refactoring to simplify and modularize the code.

  Ruby (Alpha)
  * JSON serialization now properly uses camelCased names, with a runtime option
    that will preserve original names from .proto files instead.
  * Well-known types are now included in the distribution.
  * Release now includes binary gems for Windows, Mac, and Linux instead of just
    source gems.
  * Bugfix for serializing oneofs.

  C++/Java Lite (Alpha)
    A new "lite" generator parameter was introduced in the protoc for C++ and
    Java for Proto3 syntax messages. Example usage:

     ./protoc --cpp_out=lite:$OUTPUT_PATH foo.proto

    The protoc will treat the current input and all the transitive dependencies
    as LITE. The same generator parameter must be used to generate the
    dependencies.

    In Proto3 syntax files, "optimized_for=LITE_RUNTIME" is no longer supported.


2015-12-30 version 3.0.0-beta-2 (C++/Java/Python/Ruby/Nano/Objective-C/C#/JavaScript)
  General
  * Introduced a new language implementation: JavaScript.
  * Added a new field option "json_name". By default proto field names are
    converted to "lowerCamelCase" in proto3 JSON format. This option can be
    used to override this behavior and specify a different JSON name for the
    field.
  * Added conformance tests to ensure implementations are following proto3 JSON
    specification.

  C++ (Beta)
  * Various bug fixes and improvements to the JSON support utility:
      - Duplicate map keys in JSON are now rejected (i.e., translation will
        fail).
      - Fixed wire-format for google.protobuf.Value/ListValue.
      - Fixed precision loss when converting google.protobuf.Timestamp.
      - Fixed a bug when parsing invalid UTF-8 code points.
      - Fixed a memory leak.
      - Reduced call stack usage.

  Java (Beta)
  * Cleaned up some unused methods on CodedOutputStream.
  * Presized lists for packed fields during parsing in the lite runtime to
    reduce allocations and improve performance.
  * Improved the performance of unknown fields in the lite runtime.
  * Introduced UnsafeByteStrings to support zero-copy ByteString creation.
  * Various bug fixes and improvements to the JSON support utility:
      - Fixed a thread-safety bug.
      - Added a new option “preservingProtoFieldNames” to JsonFormat.
      - Added a new option “includingDefaultValueFields” to JsonFormat.
      - Updated the JSON utility to comply with proto3 JSON specification.

  Python (Beta)
  * Added proto3 JSON format utility. It includes support for all field types
    and a few well-known types except for Any and Struct.
  * Added runtime support for Any, Timestamp, Duration and FieldMask.
  * [ ] is now accepted for repeated scalar fields in text format parser.
  * Map fields now have proper O(1) performance for lookup/insert/delete
    when using the Python/C++ implementation. They were previously using O(n)
    search-based algorithms because the C++ reflection interface didn't
    support true map operations.

  Objective-C (Beta)
  * Various bug-fixes and code tweaks to pass more strict compiler warnings.
  * Now has conformance test coverage and is passing all tests.

  C# (Beta)
  * Various bug-fixes.
  * Code generation: Files generated in directories based on namespace.
  * Code generation: Include comments from .proto files in XML doc
    comments (naively)
  * Code generation: Change organization/naming of "reflection class" (access
    to file descriptor)
  * Code generation and library: Add Parser property to MessageDescriptor,
    and introduce a non-generic parser type.
  * Library: Added TypeRegistry to support JSON parsing/formatting of Any.
  * Library: Added Any.Pack/Unpack support.
  * Library: Implemented JSON parsing.

  Javascript (Alpha)
  * Added proto3 support for JavaScript. The runtime is written in pure
    JavaScript and works in browsers and in Node.js. To generate JavaScript
    code for your proto, invoke protoc with "--js_out". See js/README.md
    for more build instructions.

2015-08-26 version 3.0.0-beta-1 (C++/Java/Python/Ruby/Nano/Objective-C/C#)
  About Beta
  * This is the first beta release of protobuf v3.0.0. Not all languages
    have reached beta stage. Languages not marked as beta are still in
    alpha (i.e., be prepared for API breaking changes).

  General
  * Proto3 JSON is supported in several languages (fully supported in C++
    and Java, partially supported in Ruby/C#). The JSON spec is defined in
    the proto3 language guide:

      https://developers.google.com/protocol-buffers/docs/proto3#json

    We will publish a more detailed spec to define the exact behavior of
    proto3-conformant JSON serializers and parsers. Until then, do not rely
    on specific behaviors of the implementation if it’s not documented in
    the above spec. More specifically, the behavior is not yet finalized for
    the following:
      - Parsing invalid JSON input (e.g., input with trailing commas).
      - Non-camelCase names in JSON input.
      - The same field appears multiple times in JSON input.
      - JSON arrays contain “null” values.
      - The message has unknown fields.

  * Proto3 now enforces strict UTF-8 checking. Parsing will fail if a string
    field contains non UTF-8 data.

  C++ (Beta)
  * Introduced new utility functions/classes in the google/protobuf/util
    directory:
      - MessageDifferencer: compare two proto messages and report their
                            differences.
      - JsonUtil: support converting protobuf binary format to/from JSON.
      - TimeUtil: utility functions to work with well-known types Timestamp
                  and Duration.
      - FieldMaskUtil: utility functions to work with FieldMask.

  * Performance optimization of arena construction and destruction.
  * Bug fixes for arena and maps support.
  * Changed to use cmake for Windows Visual Studio builds.
  * Added Bazel support.

  Java (Beta)
  * Introduced a new util package that will be distributed as a separate
    artifact in maven. It contains:
      - JsonFormat: convert proto messages to/from JSON.
      - TimeUtil: utility functions to work with Timestamp and Duration.
      - FieldMaskUtil: utility functions to work with FieldMask.

  * The static PARSER in each generated message is deprecated, and it will
    be removed in a future release. A static parser() getter is generated
    for each message type instead.
  * Performance optimizations for String fields serialization.
  * Performance optimizations for Lite runtime on Android:
      - Reduced allocations
      - Reduced method overhead after ProGuarding
      - Reduced code size after ProGuarding

  Python (Alpha)
  * Removed legacy Python 2.5 support.
  * Moved to a single Python 2.x/3.x-compatible codebase, instead of using 2to3.
  * Fixed build/tests on Python 2.6, 2.7, 3.3, and 3.4.
      - Pure-Python works on all four.
      - Python/C++ implementation works on all but 3.4, due to changes in the
        Python/C++ API in 3.4.
  * Some preliminary work has been done to allow for multiple DescriptorPools
    with Python/C++.

  Ruby (Alpha)
  * Many bugfixes:
      - fixed parsing/serialization of bytes, sint, sfixed types
      - other parser bugfixes
      - fixed memory leak affecting Ruby 2.2

  JavaNano (Alpha)
  * JavaNano generated code now will be put in a nano package by default to
    avoid conflicts with Java generated code.

  Objective-C (Alpha)
  * Added non-null markup to ObjC library. Requires SDK 8.4+ to build.
  * Many bugfixes:
      - Removed the class/enum filter.
      - Renamed some internal types to avoid conflicts with the well-known types
        protos.
      - Added missing support for parsing repeated primitive fields in packed or
        unpacked forms.
      - Added *Count for repeated and map<> fields to avoid auto-create when
        checking for them being set.

  C# (Alpha)
  * Namespace changed to Google.Protobuf (and NuGet package will be named
    correspondingly).
  * Target platforms now .NET 4.5 and selected portable subsets only.
  * Removed lite runtime.
  * Reimplementation to use mutable message types.
  * Null references used to represent "no value" for message type fields.
  * Proto3 semantics supported; proto2 files are prohibited for C# codegen.
    Most proto3 features supported:
      - JSON formatting (a.k.a. serialization to JSON), including well-known
        types (except for Any).
      - Wrapper types mapped to nullable value types (or string/ByteString
        allowing nullability). JSON parsing is not supported yet.
      - maps
      - oneof
      - enum unknown value preservation

2015-05-25 version 3.0.0-alpha-3 (Objective-C/C#):
  General
  * Introduced two new language implementations (Objective-C, C#) to proto3.
  * Explicit "optional" keyword are disallowed in proto3 syntax, as fields are
    optional by default.
  * Group fields are no longer supported in proto3 syntax.
  * Changed repeated primitive fields to use packed serialization by default in
    proto3 (implemented for C++, Java, Python in this release).  The user can
    still disable packed serialization by setting packed to false for now.
  * Added well-known type protos (any.proto, empty.proto, timestamp.proto,
    duration.proto, etc.). Users can import and use these protos just like
    regular proto files. Additional runtime support will be added for them in
    future releases (in the form of utility helper functions, or having them
    replaced by language specific types in generated code).
  * Added a "reserved" keyword in both proto2 and proto3 syntax. User can use
    this keyword to declare reserved field numbers and names to prevent them
    from being reused by other fields in the same message.

    To reserve field numbers, add a reserved declaration in your message:

      message TestMessage {
        reserved 2, 15, 9 to 11, 3;
      }

    This reserves field numbers 2, 3, 9, 10, 11 and 15. If a user uses any of
    these as field numbers, the protocol buffer compiler will report an error.

    Field names can also be reserved:

      message TestMessage {
        reserved "foo", "bar";
      }

  * Various bug fixes since 3.0.0-alpha-2

  Objective-C
    Objective-C includes a code generator and a native objective-c runtime
    library.  By adding “--objc_out” to protoc, the code generator will generate
    a header(*.pbobjc.h) and an implementation file(*.pbobjc.m) for each proto
    file.

    In this first release, the generated interface provides: enums, messages,
    field support(single, repeated, map, oneof), proto2 and proto3 syntax
    support, parsing and serialization. It’s  compatible with ARC and non-ARC
    usage. Besides, user can also access it via the swift bridging header.

    See objectivec/README.md for details.

  C#
    * C# protobufs are based on project
      https://github.com/jskeet/protobuf-csharp-port. The original project was
      frozen and all the new development will happen here.
    * Codegen plugin for C# was completely rewritten to C++ and is now an
      integral part of protoc.
    * Some refactorings and cleanup has been applied to the C# runtime library.
    * Only proto2 is supported in C# at the moment, proto3 support is in
      progress and will likely bring significant breaking changes to the API.

    See csharp/README.md for details.

  C++
    * Added runtime support for Any type. To use Any in your proto file, first
      import the definition of Any:

        // foo.proto
        import "google/protobuf/any.proto";
        message Foo {
          google.protobuf.Any any_field = 1;
        }
        message Bar {
          int32 value = 1;
        }

      Then in C++ you can access the Any field using PackFrom()/UnpackTo()
      methods:

        Foo foo;
        Bar bar = ...;
        foo.mutable_any_field()->PackFrom(bar);
        ...
        if (foo.any_field().IsType<Bar>()) {
          foo.any_field().UnpackTo(&bar);
          ...
        }
    * In text format, entries of a map field will be sorted by key.

  Java
    * Continued optimizations on the lite runtime to improve performance for
      Android.

  Python
    * Added map support.
      - maps now have a dict-like interface (msg.map_field[key] = value)
      - existing code that modifies maps via the repeated field interface
        will need to be updated.

  Ruby
    * Improvements to RepeatedField's emulation of the Ruby Array API.
    * Various speedups and internal cleanups.

2015-02-26 version 3.0.0-alpha-2 (Python/Ruby/JavaNano):
  General
  * Introduced three new language implementations (Ruby, JavaNano, and
    Python) to proto3.
  * Various bug fixes since 3.0.0-alpha-1

  Python:
    Python has received several updates, most notably support for proto3
    semantics in any .proto file that declares syntax="proto3".
    Messages declared in proto3 files no longer represent field presence
    for scalar fields (number, enums, booleans, or strings).  You can
    no longer call HasField() for such fields, and they are serialized
    based on whether they have a non-zero/empty/false value.

    One other notable change is in the C++-accelerated implementation.
    Descriptor objects (which describe the protobuf schema and allow
    reflection over it) are no longer duplicated between the Python
    and C++ layers.  The Python descriptors are now simple wrappers
    around the C++ descriptors.  This change should significantly
    reduce the memory usage of programs that use a lot of message
    types.

  Ruby:
    We have added proto3 support for Ruby via a native C extension.

    The Ruby extension itself is included in the ruby/ directory, and details on
    building and installing the extension are in ruby/README.md. The extension
    will also be published as a Ruby gem. Code generator support is included as
    part of `protoc` with the `--ruby_out` flag.

    The Ruby extension implements a user-friendly DSL to define message types
    (also generated by the code generator from `.proto` files).  Once a message
    type is defined, the user may create instances of the message that behave in
    ways idiomatic to Ruby. For example:

    - Message fields are present as ordinary Ruby properties (getter method
      `foo` and setter method `foo=`).
    - Repeated field elements are stored in a container that acts like a native
      Ruby array, and map elements are stored in a container that acts like a
      native Ruby hashmap.
    - The usual well-known methods, such as `#to_s`, `#dup`, and the like, are
      present.

    Unlike several existing third-party Ruby extensions for protobuf, this
    extension is built on a "strongly-typed" philosophy: message fields and
    array/map containers will throw exceptions eagerly when values of the
    incorrect type are inserted.

    See ruby/README.md for details.

  JavaNano:
    JavaNano is a special code generator and runtime library designed especially
    for resource-restricted systems, like Android. It is very resource-friendly
    in both the amount of code and the runtime overhead. Here is an an overview
    of JavaNano features compared with the official Java protobuf:

    - No descriptors or message builders.
    - All messages are mutable; fields are public Java fields.
    - For optional fields only, encapsulation behind setter/getter/hazzer/
      clearer functions is opt-in, which provide proper 'has' state support.
    - For proto2, if not opted in, has state (field presence) is not available.
      Serialization outputs all fields not equal to their defaults.
      The behavior is consistent with proto3 semantics.
    - Required fields (proto2 only) are always serialized.
    - Enum constants are integers; protection against invalid values only
      when parsing from the wire.
    - Enum constants can be generated into container interfaces bearing
      the enum's name (so the referencing code is in Java style).
    - CodedInputByteBufferNano can only take byte[] (not InputStream).
    - Similarly CodedOutputByteBufferNano can only write to byte[].
    - Repeated fields are in arrays, not ArrayList or Vector. Null array
      elements are allowed and silently ignored.
    - Full support for serializing/deserializing repeated packed fields.
    - Support  extensions (in proto2).
    - Unset messages/groups are null, not an immutable empty default
      instance.
    - toByteArray(...) and mergeFrom(...) are now static functions of
      MessageNano.
    - The 'bytes' type translates to the Java type byte[].

    See javanano/README.txt for details.

2014-12-01 version 3.0.0-alpha-1 (C++/Java):

  General
  * Introduced Protocol Buffers language version 3 (aka proto3).

    When protobuf was initially opensourced it implemented Protocol Buffers
    language version 2 (aka proto2), which is why the version number
    started from v2.0.0. From v3.0.0, a new language version (proto3) is
    introduced while the old version (proto2) will continue to be supported.

    The main intent of introducing proto3 is to clean up protobuf before
    pushing the language as the foundation of Google's new API platform.
    In proto3, the language is simplified, both for ease of use and  to
    make it available in a wider range of programming languages. At the
    same time a few features are added to better support common idioms
    found in APIs.

    The following are the main new features in language version 3:

      1. Removal of field presence logic for primitive value fields, removal
         of required fields, and removal of default values. This makes proto3
         significantly easier to implement with open struct representations,
         as in languages like Android Java, Objective C, or Go.
      2. Removal of unknown fields.
      3. Removal of extensions, which are instead replaced by a new standard
         type called Any.
      4. Fix semantics for unknown enum values.
      5. Addition of maps.
      6. Addition of a small set of standard types for representation of time,
         dynamic data, etc.
      7. A well-defined encoding in JSON as an alternative to binary proto
         encoding.

    This release (v3.0.0-alpha-1) includes partial proto3 support for C++ and
    Java. Items 6 (well-known types) and 7 (JSON format) in the above feature
    list are not implemented.

    A new notion "syntax" is introduced to specify whether a .proto file
    uses proto2 or proto3:

      // foo.proto
      syntax = "proto3";
      message Bar {...}

    If omitted, the protocol compiler will generate a warning and "proto2" will
    be used as the default. This warning will be turned into an error in a
    future release.

    We recommend that new Protocol Buffers users use proto3. However, we do not
    generally recommend that existing users migrate from proto2 from proto3 due
    to API incompatibility, and we will continue to support proto2 for a long
    time.

  * Added support for map fields (implemented in C++/Java for both proto2 and
    proto3).

    Map fields can be declared using the following syntax:

      message Foo {
        map<string, string> values = 1;
      }

    Data of a map field will be stored in memory as an unordered map and it
    can be accessed through generated accessors.

  C++
  * Added arena allocation support (for both proto2 and proto3).

    Profiling shows memory allocation and deallocation constitutes a significant
    fraction of CPU-time spent in protobuf code and arena allocation is a
    technique introduced to reduce this cost. With arena allocation, new
    objects will be allocated from a large piece of preallocated memory and
    deallocation of these objects is almost free. Early adoption shows 20% to
    50% improvement in some Google binaries.

    To enable arena support, add the following option to your .proto file:

      option cc_enable_arenas = true;

    Protocol compiler will generate additional code to make the generated
    message classes work with arenas. This does not change the existing API
    of protobuf messages and does not affect wire format. Your existing code
    should continue to work after adding this option. In the future we will
    make this option enabled by default.

    To actually take advantage of arena allocation, you need to use the arena
    APIs when creating messages. A quick example of using the arena API:

      {
        google::protobuf::Arena arena;
        // Allocate a protobuf message in the arena.
        MyMessage* message = Arena::CreateMessage<MyMessage>(&arena);
        // All submessages will be allocated in the same arena.
        if (!message->ParseFromString(data)) {
          // Deal with malformed input data.
        }
        // Must not delete the message here. It will be deleted automatically
        // when the arena is destroyed.
      }

    Currently arena does not work with map fields. Enabling arena in a .proto
    file containing map fields will result in compile errors in the generated
    code. This will be addressed in a future release.

2014-10-20 version 2.6.1:

  C++
  * Added atomicops support for Solaris.
  * Released memory allocated by InitializeDefaultRepeatedFields() and
    GetEmptyString(). Some memory sanitizers reported them as memory leaks.

  Java
  * Updated DynamicMessage.setField() to handle repeated enum values
    correctly.
  * Fixed a bug that caused NullPointerException to be thrown when
    converting manually constructed FileDescriptorProto to
    FileDescriptor.

  Python
  * Fixed WhichOneof() to work with de-serialized protobuf messages.
  * Fixed a missing file problem of Python C++ implementation.

2014-08-15 version 2.6.0:

  General
  * Added oneofs(unions) feature. Fields in the same oneof will share
    memory and at most one field can be set at the same time. Use the
    oneof keyword to define a oneof like:
      message SampleMessage {
        oneof test_oneof {
          string name = 4;
          YourMessage sub_message = 9;
        }
      }
  * Files, services, enums, messages, methods and enum values can be marked
    as deprecated now.
  * Added Support for list values, including lists of messages, when
    parsing text-formatted protos in C++ and Java.
      For example:  foo: [1, 2, 3]

  C++
  * Enhanced customization on TestFormat printing.
  * Added SwapFields() in reflection API to swap a subset of fields.
    Added SetAllocatedMessage() in reflection API.
  * Repeated primitive extensions are now packable. The
    [packed=true] option only affects serializers. Therefore, it is
    possible to switch a repeated extension field to packed format
    without breaking backwards-compatibility.
  * Various speed optimizations.

  Java
  * writeTo() method in ByteString can now write a substring to an
    output stream. Added endWith() method for ByteString.
  * ByteString and ByteBuffer are now supported in CodedInputStream
    and CodedOutputStream.
  * java_generate_equals_and_hash can now be used with the LITE_RUNTIME.

  Python
  * A new C++-backed extension module (aka "cpp api v2") that replaces the
    old ("cpp api v1") one.  Much faster than the pure Python code.  This one
    resolves many bugs and is recommended for general use over the
    pure Python when possible.
  * Descriptors now have enum_types_by_name and extension_types_by_name dict
    attributes.
  * Support for Python 3.

2013-02-27 version 2.5.0:

  General
  * New notion "import public" that allows a proto file to forward the content
    it imports to its importers. For example,
      // foo.proto
      import public "bar.proto";
      import "baz.proto";

      // qux.proto
      import "foo.proto";
      // Stuff defined in bar.proto may be used in this file, but stuff from
      // baz.proto may NOT be used without importing it explicitly.
    This is useful for moving proto files. To move a proto file, just leave
    a single "import public" in the old proto file.
  * New enum option "allow_alias" that specifies whether different symbols can
    be assigned the same numeric value. Default value is "true". Setting it to
    false causes the compiler to reject enum definitions where multiple symbols
    have the same numeric value.
    Note: We plan to flip the default value to "false" in a future release.
    Projects using enum aliases should set the option to "true" in their .proto
    files.

  C++
  * New generated method set_allocated_foo(Type* foo) for message and string
    fields. This method allows you to set the field to a pre-allocated object
    and the containing message takes the ownership of that object.
  * Added SetAllocatedExtension() and ReleaseExtension() to extensions API.
  * Custom options are now formatted correctly when descriptors are printed in
    text format.
  * Various speed optimizations.

  Java
  * Comments in proto files are now collected and put into generated code as
    comments for corresponding classes and data members.
  * Added Parser to parse directly into messages without a Builder. For
    example,
      Foo foo = Foo.PARSER.ParseFrom(input);
    Using Parser is ~25% faster than using Builder to parse messages.
  * Added getters/setters to access the underlying ByteString of a string field
    directly.
  * ByteString now supports more operations: substring(), prepend(), and
    append(). The implementation of ByteString uses a binary tree structure
    to support these operations efficiently.
  * New method findInitializationErrors() that lists all missing required
    fields.
  * Various code size and speed optimizations.

  Python
  * Added support for dynamic message creation. DescriptorDatabase,
    DescriptorPool, and MessageFactory work like their C++ counterparts to
    simplify Descriptor construction from *DescriptorProtos, and MessageFactory
    provides a message instance from a Descriptor.
  * Added pickle support for protobuf messages.
  * Unknown fields are now preserved after parsing.
  * Fixed bug where custom options were not correctly populated. Custom
    options can be accessed now.
  * Added EnumTypeWrapper that provides better accessibility to enum types.
  * Added ParseMessage(descriptor, bytes) to generate a new Message instance
    from a descriptor and a byte string.

2011-05-01 version 2.4.1:

  C++
  * Fixed the friendship problem for old compilers to make the library now gcc 3
    compatible again.
  * Fixed vcprojects/extract_includes.bat to extract compiler/plugin.h.

  Java
  * Removed usages of JDK 1.6 only features to make the library now JDK 1.5
    compatible again.
  * Fixed a bug about negative enum values.
  * serialVersionUID is now defined in generated messages for java serializing.
  * Fixed protoc to use java.lang.Object, which makes "Object" now a valid
    message name again.

  Python
  * Experimental C++ implementation now requires C++ protobuf library installed.
    See the README.txt in the python directory for details.

2011-02-02 version 2.4.0:

  General
  * The RPC (cc|java|py)_generic_services default value is now false instead of
    true.
  * Custom options can have aggregate types. For example,
      message MyOption {
        optional string comment = 1;
        optional string author = 2;
      }
      extend google.protobuf.FieldOptions {
        optional MyOption myoption = 12345;
      }
    This option can now be set as follows:
      message SomeType {
        optional int32 field = 1 [(myoption) = { comment:'x' author:'y' }];
      }

  C++
  * Various speed and code size optimizations.
  * Added a release_foo() method on string and message fields.
  * Fixed gzip_output_stream sub-stream handling.

  Java
  * Builders now maintain sub-builders for sub-messages. Use getFooBuilder() to
    get the builder for the sub-message "foo". This allows you to repeatedly
    modify deeply-nested sub-messages without rebuilding them.
  * Builder.build() no longer invalidates the Builder for generated messages
    (You may continue to modify it and then build another message).
  * Code generator will generate efficient equals() and hashCode()
    implementations if new option java_generate_equals_and_hash is enabled.
    (Otherwise, reflection-based implementations are used.)
  * Generated messages now implement Serializable.
  * Fields with [deprecated=true] will be marked with @Deprecated in Java.
  * Added lazy conversion of UTF-8 encoded strings to String objects to improve
    performance.
  * Various optimizations.
  * Enum value can be accessed directly, instead of calling getNumber() on the
    enum member.
  * For each enum value, an integer constant is also generated with the suffix
    _VALUE.

  Python
  * Added an experimental  C++ implementation for Python messages via a Python
    extension. Implementation type is controlled by an environment variable
    PROTOCOL_BUFFERS_PYTHON_IMPLEMENTATION (valid values: "cpp" and "python")
    The default value is currently "python" but will be changed to "cpp" in
    future release.
  * Improved performance on message instantiation significantly.
    Most of the work on message instantiation is done just once per message
    class, instead of once per message instance.
  * Improved performance on text message parsing.
  * Allow add() to forward keyword arguments to the concrete class.
      E.g. instead of
        item = repeated_field.add()
        item.foo = bar
        item.baz = quux
      You can do:
        repeated_field.add(foo=bar, baz=quux)
  * Added a sort() interface to the BaseContainer.
  * Added an extend() method to repeated composite fields.
  * Added UTF8 debug string support.

2010-01-08 version 2.3.0:

  General
  * Parsers for repeated numeric fields now always accept both packed and
    unpacked input.  The [packed=true] option only affects serializers.
    Therefore, it is possible to switch a field to packed format without
    breaking backwards-compatibility -- as long as all parties are using
    protobuf 2.3.0 or above, at least.
  * The generic RPC service code generated by the C++, Java, and Python
    generators can be disabled via file options:
      option cc_generic_services = false;
      option java_generic_services = false;
      option py_generic_services = false;
    This allows plugins to generate alternative code, possibly specific to some
    particular RPC implementation.

  protoc
  * Now supports a plugin system for code generators.  Plugins can generate
    code for new languages or inject additional code into the output of other
    code generators.  Plugins are just binaries which accept a protocol buffer
    on stdin and write a protocol buffer to stdout, so they may be written in
    any language.  See src/google/protobuf/compiler/plugin.proto.
    **WARNING**:  Plugins are experimental.  The interface may change in a
    future version.
  * If the output location ends in .zip or .jar, protoc will write its output
    to a zip/jar archive instead of a directory.  For example:
      protoc --java_out=myproto_srcs.jar --python_out=myproto.zip myproto.proto
    Currently the archive contents are not compressed, though this could change
    in the future.
  * inf, -inf, and nan can now be used as default values for float and double
    fields.

  C++
  * Various speed and code size optimizations.
  * DynamicMessageFactory is now fully thread-safe.
  * Message::Utf8DebugString() method is like DebugString() but avoids escaping
    UTF-8 bytes.
  * Compiled-in message types can now contain dynamic extensions, through use
    of CodedInputStream::SetExtensionRegistry().
  * Now compiles shared libraries (DLLs) by default on Cygwin and MinGW, to
    match other platforms.  Use --disable-shared to avoid this.

  Java
  * parseDelimitedFrom() and mergeDelimitedFrom() now detect EOF and return
    false/null instead of throwing an exception.
  * Fixed some initialization ordering bugs.
  * Fixes for OpenJDK 7.

  Python
  * 10-25 times faster than 2.2.0, still pure-Python.
  * Calling a mutating method on a sub-message always instantiates the message
    in its parent even if the mutating method doesn't actually mutate anything
    (e.g. parsing from an empty string).
  * Expanded descriptors a bit.

2009-08-11 version 2.2.0:

  C++
  * Lite mode:  The "optimize_for = LITE_RUNTIME" option causes the compiler
    to generate code which only depends libprotobuf-lite, which is much smaller
    than libprotobuf but lacks descriptors, reflection, and some other features.
  * Fixed bug where Message.Swap(Message) was only implemented for
    optimize_for_speed.  Swap now properly implemented in both modes
    (Issue 91).
  * Added RemoveLast and SwapElements(index1, index2) to Reflection
    interface for repeated elements.
  * Added Swap(Message) to Reflection interface.
  * Floating-point literals in generated code that are intended to be
    single-precision now explicitly have 'f' suffix to avoid pedantic warnings
    produced by some compilers.
  * The [deprecated=true] option now causes the C++ code generator to generate
    a GCC-style deprecation annotation (no-op on other compilers).
  * google::protobuf::GetEnumDescriptor<SomeGeneratedEnumType>() returns the
    EnumDescriptor for that type -- useful for templates which cannot call
    SomeGeneratedEnumType_descriptor().
  * Various optimizations and obscure bug fixes.

  Java
  * Lite mode:  The "optimize_for = LITE_RUNTIME" option causes the compiler
    to generate code which only depends libprotobuf-lite, which is much smaller
    than libprotobuf but lacks descriptors, reflection, and some other features.
  * Lots of style cleanups.

  Python
  * Fixed endianness bug with floats and doubles.
  * Text format parsing support.
  * Fix bug with parsing packed repeated fields in embedded messages.
  * Ability to initialize fields by passing keyword args to constructor.
  * Support iterators in extend and __setslice__ for containers.

2009-05-13 version 2.1.0:

  General
  * Repeated fields of primitive types (types other that string, group, and
    nested messages) may now use the option [packed = true] to get a more
    efficient encoding.  In the new encoding, the entire list is written
    as a single byte blob using the "length-delimited" wire type.  Within
    this blob, the individual values are encoded the same way they would
    be normally except without a tag before each value (thus, they are
    tightly "packed").
  * For each field, the generated code contains an integer constant assigned
    to the field number.  For example, the .proto file:
      message Foo { optional int bar_baz = 123; }
    would generate the following constants, all with the integer value 123:
      C++:     Foo::kBarBazFieldNumber
      Java:    Foo.BAR_BAZ_FIELD_NUMBER
      Python:  Foo.BAR_BAZ_FIELD_NUMBER
    Constants are also generated for extensions, with the same naming scheme.
    These constants may be used as switch cases.
  * Updated bundled Google Test to version 1.3.0.  Google Test is now bundled
    in its verbatim form as a nested autoconf package, so you can drop in any
    other version of Google Test if needed.
  * optimize_for = SPEED is now the default, by popular demand.  Use
    optimize_for = CODE_SIZE if code size is more important in your app.
  * It is now an error to define a default value for a repeated field.
    Previously, this was silently ignored (it had no effect on the generated
    code).
  * Fields can now be marked deprecated like:
      optional int32 foo = 1 [deprecated = true];
    Currently this does not have any actual effect, but in the future the code
    generators may generate deprecation annotations in each language.
  * Cross-compiling should now be possible using the --with-protoc option to
    configure.  See README.txt for more info.

  protoc
  * --error_format=msvs option causes errors to be printed in Visual Studio
    format, which should allow them to be clicked on in the build log to go
    directly to the error location.
  * The type name resolver will no longer resolve type names to fields.  For
    example, this now works:
      message Foo {}
      message Bar {
        optional int32 Foo = 1;
        optional Foo baz = 2;
      }
    Previously, the type of "baz" would resolve to "Bar.Foo", and you'd get
    an error because Bar.Foo is a field, not a type.  Now the type of "baz"
    resolves to the message type Foo.  This change is unlikely to make a
    difference to anyone who follows the Protocol Buffers style guide.

  C++
  * Several optimizations, including but not limited to:
    - Serialization, especially to flat arrays, is 10%-50% faster, possibly
      more for small objects.
    - Several descriptor operations which previously required locking no longer
      do.
    - Descriptors are now constructed lazily on first use, rather than at
      process startup time.  This should save memory in programs which do not
      use descriptors or reflection.
    - UnknownFieldSet completely redesigned to be more efficient (especially in
      terms of memory usage).
    - Various optimizations to reduce code size (though the serialization speed
      optimizations increased code size).
  * Message interface has method ParseFromBoundedZeroCopyStream() which parses
    a limited number of bytes from an input stream rather than parsing until
    EOF.
  * GzipInputStream and GzipOutputStream support reading/writing gzip- or
    zlib-compressed streams if zlib is available.
    (google/protobuf/io/gzip_stream.h)
  * DescriptorPool::FindAllExtensions() and corresponding
    DescriptorDatabase::FindAllExtensions() can be used to enumerate all
    extensions of a given type.
  * For each enum type Foo, protoc will generate functions:
      const string& Foo_Name(Foo value);
      bool Foo_Parse(const string& name, Foo* result);
    The former returns the name of the enum constant corresponding to the given
    value while the latter finds the value corresponding to a name.
  * RepeatedField and RepeatedPtrField now have back-insertion iterators.
  * String fields now have setters that take a char* and a size, in addition
    to the existing ones that took char* or const string&.
  * DescriptorPool::AllowUnknownDependencies() may be used to tell
    DescriptorPool to create placeholder descriptors for unknown entities
    referenced in a FileDescriptorProto.  This can allow you to parse a .proto
    file without having access to other .proto files that it imports, for
    example.
  * Updated gtest to latest version.  The gtest package is now included as a
    nested autoconf package, so it should be able to drop new versions into the
    "gtest" subdirectory without modification.

  Java
  * Fixed bug where Message.mergeFrom(Message) failed to merge extensions.
  * Message interface has new method toBuilder() which is equivalent to
    newBuilderForType().mergeFrom(this).
  * All enums now implement the ProtocolMessageEnum interface.
  * Setting a field to null now throws NullPointerException.
  * Fixed tendency for TextFormat's parsing to overflow the stack when
    parsing large string values.  The underlying problem is with Java's
    regex implementation (which unfortunately uses recursive backtracking
    rather than building an NFA).  Worked around by making use of possessive
    quantifiers.
  * Generated service classes now also generate pure interfaces.  For a service
    Foo, Foo.Interface is a pure interface containing all of the service's
    defined methods.  Foo.newReflectiveService() can be called to wrap an
    instance of this interface in a class that implements the generic
    RpcService interface, which provides reflection support that is usually
    needed by RPC server implementations.
  * RPC interfaces now support blocking operation in addition to non-blocking.
    The protocol compiler generates separate blocking and non-blocking stubs
    which operate against separate blocking and non-blocking RPC interfaces.
    RPC implementations will have to implement the new interfaces in order to
    support blocking mode.
  * New I/O methods parseDelimitedFrom(), mergeDelimitedFrom(), and
    writeDelimitedTo() read and write "delimited" messages from/to a stream,
    meaning that the message size precedes the data.  This way, you can write
    multiple messages to a stream without having to worry about delimiting
    them yourself.
  * Throw a more descriptive exception when build() is double-called.
  * Add a method to query whether CodedInputStream is at the end of the input
    stream.
  * Add a method to reset a CodedInputStream's size counter; useful when
    reading many messages with the same stream.
  * equals() and hashCode() now account for unknown fields.

  Python
  * Added slicing support for repeated scalar fields. Added slice retrieval and
    removal of repeated composite fields.
  * Updated RPC interfaces to allow for blocking operation.  A client may
    now pass None for a callback when making an RPC, in which case the
    call will block until the response is received, and the response
    object will be returned directly to the caller.  This interface change
    cannot be used in practice until RPC implementations are updated to
    implement it.
  * Changes to input_stream.py should make protobuf compatible with appengine.

2008-11-25 version 2.0.3:

  protoc
  * Enum values may now have custom options, using syntax similar to field
    options.
  * Fixed bug where .proto files which use custom options but don't actually
    define them (i.e. they import another .proto file defining the options)
    had to explicitly import descriptor.proto.
  * Adjacent string literals in .proto files will now be concatenated, like in
    C.
  * If an input file is a Windows absolute path (e.g. "C:\foo\bar.proto") and
    the import path only contains "." (or contains "." but does not contain
    the file), protoc incorrectly thought that the file was under ".", because
    it thought that the path was relative (since it didn't start with a slash).
    This has been fixed.

  C++
  * Generated message classes now have a Swap() method which efficiently swaps
    the contents of two objects.
  * All message classes now have a SpaceUsed() method which returns an estimate
    of the number of bytes of allocated memory currently owned by the object.
    This is particularly useful when you are reusing a single message object
    to improve performance but want to make sure it doesn't bloat up too large.
  * New method Message::SerializeAsString() returns a string containing the
    serialized data.  May be more convenient than calling
    SerializeToString(string*).
  * In debug mode, log error messages when string-type fields are found to
    contain bytes that are not valid UTF-8.
  * Fixed bug where a message with multiple extension ranges couldn't parse
    extensions.
  * Fixed bug where MergeFrom(const Message&) didn't do anything if invoked on
    a message that contained no fields (but possibly contained extensions).
  * Fixed ShortDebugString() to not be O(n^2).  Durr.
  * Fixed crash in TextFormat parsing if the first token in the input caused a
    tokenization error.
  * Fixed obscure bugs in zero_copy_stream_impl.cc.
  * Added support for HP C++ on Tru64.
  * Only build tests on "make check", not "make".
  * Fixed alignment issue that caused crashes when using DynamicMessage on
    64-bit Sparc machines.
  * Simplify template usage to work with MSVC 2003.
  * Work around GCC 4.3.x x86_64 compiler bug that caused crashes on startup.
    (This affected Fedora 9 in particular.)
  * Now works on "Solaris 10 using recent Sun Studio".

  Java
  * New overload of mergeFrom() which parses a slice of a byte array instead
    of the whole thing.
  * New method ByteString.asReadOnlyByteBuffer() does what it sounds like.
  * Improved performance of isInitialized() when optimizing for code size.

  Python
  * Corrected ListFields() signature in Message base class to match what
    subclasses actually implement.
  * Some minor refactoring.
  * Don't pass self as first argument to superclass constructor (no longer
    allowed in Python 2.6).

2008-09-29 version 2.0.2:

  General
  * License changed from Apache 2.0 to 3-Clause BSD.
  * It is now possible to define custom "options", which are basically
    annotations which may be placed on definitions in a .proto file.
    For example, you might define a field option called "foo" like so:
      import "google/protobuf/descriptor.proto"
      extend google.protobuf.FieldOptions {
        optional string foo = 12345;
      }
    Then you annotate a field using the "foo" option:
      message MyMessage {
        optional int32 some_field = 1 [(foo) = "bar"]
      }
    The value of this option is then visible via the message's
    Descriptor:
      const FieldDescriptor* field =
        MyMessage::descriptor()->FindFieldByName("some_field");
      assert(field->options().GetExtension(foo) == "bar");
    This feature has been implemented and tested in C++ and Java.
    Other languages may or may not need to do extra work to support
    custom options, depending on how they construct descriptors.

  C++
  * Fixed some GCC warnings that only occur when using -pedantic.
  * Improved static initialization code, making ordering more
    predictable among other things.
  * TextFormat will no longer accept messages which contain multiple
    instances of a singular field.  Previously, the latter instance
    would overwrite the former.
  * Now works on systems that don't have hash_map.

  Java
  * Print @Override annotation in generated code where appropriate.

  Python
  * Strings now use the "unicode" type rather than the "str" type.
    String fields may still be assigned ASCII "str" values; they will
    automatically be converted.
  * Adding a property to an object representing a repeated field now
    raises an exception.  For example:
      # No longer works (and never should have).
      message.some_repeated_field.foo = 1

  Windows
  * We now build static libraries rather than DLLs by default on MSVC.
    See vsprojects/readme.txt for more information.

2008-08-15 version 2.0.1:

  protoc
  * New flags --encode and --decode can be used to convert between protobuf text
    format and binary format from the command-line.
  * New flag --descriptor_set_out can be used to write FileDescriptorProtos for
    all parsed files directly into a single output file.  This is particularly
    useful if you wish to parse .proto files from programs written in languages
    other than C++: just run protoc as a background process and have it output
    a FileDescriptorList, then parse that natively.
  * Improved error message when an enum value's name conflicts with another
    symbol defined in the enum type's scope, e.g. if two enum types declared
    in the same scope have values with the same name.  This is disallowed for
    compatibility with C++, but this wasn't clear from the error.
  * Fixed absolute output paths on Windows.
  * Allow trailing slashes in --proto_path mappings.

  C++
  * Reflection objects are now per-class rather than per-instance.  To make this
    possible, the Reflection interface had to be changed such that all methods
    take the Message instance as a parameter.  This change improves performance
    significantly in memory-bandwidth-limited use cases, since it makes the
    message objects smaller.  Note that source-incompatible interface changes
    like this will not be made again after the library leaves beta.
  * Heuristically detect sub-messages when printing unknown fields.
  * Fix static initialization ordering bug that caused crashes at startup when
    compiling on Mac with static linking.
  * Fixed TokenizerTest when compiling with -DNDEBUG on Linux.
  * Fixed incorrect definition of kint32min.
  * Fix bytes type setter to work with byte sequences with embedded NULLs.
  * Other irrelevant tweaks.

  Java
  * Fixed UnknownFieldSet's parsing of varints larger than 32 bits.
  * Fixed TextFormat's parsing of "inf" and "nan".
  * Fixed TextFormat's parsing of comments.
  * Added info to Java POM that will be required when we upload the
    package to a Maven repo.

  Python
  * MergeFrom(message) and CopyFrom(message) are now implemented.
  * SerializeToString() raises an exception if the message is missing required
    fields.
  * Code organization improvements.
  * Fixed doc comments for RpcController and RpcChannel, which had somehow been
    swapped.
  * Fixed text_format_test on Windows where floating-point exponents sometimes
    contain extra zeros.
  * Fix Python service CallMethod() implementation.

  Other
  * Improved readmes.
  * VIM syntax highlighting improvements.

2008-07-07 version 2.0.0:

  * First public release.<|MERGE_RESOLUTION|>--- conflicted
+++ resolved
@@ -1,7 +1,17 @@
-<<<<<<< HEAD
 Unreleased Changes (C++/Java/Python/PHP/Objective-C/C#/Ruby/JavaScript)
   Protocol Compiler
   * Make proto2::Message::DiscardUnknownFields() non-virtual
+
+2021-10-04 version 3.18.1 (C++/Java/Python/PHP/Objective-C/C#/Ruby/JavaScript)
+
+  Python
+  * Update setup.py to reflect that we now require at least Python 3.5 (#8989)
+  * Performance fix for DynamicMessage: force GetRaw() to be inlined (#9023)
+
+  Ruby
+  * Update ruby_generator.cc to allow proto2 imports in proto3 (#9003)
+
+2021-09-13 version 3.18.0 (C++/Java/Python/PHP/Objective-C/C#/Ruby/JavaScript)
 
   Python
   * Removed Python 2.x support.
@@ -11,18 +21,6 @@
   * Protobuf python generated code are simplified. Some platforms that uses
     "is"("is not") to compare the enum or descriptor's label/type may fail,
     should use "=="("!=") instead.
-=======
-2021-10-04 version 3.18.1 (C++/Java/Python/PHP/Objective-C/C#/Ruby/JavaScript)
-
-  Python
-  * Update setup.py to reflect that we now require at least Python 3.5 (#8989)
-  * Performance fix for DynamicMessage: force GetRaw() to be inlined (#9023)
-
-  Ruby
-  * Update ruby_generator.cc to allow proto2 imports in proto3 (#9003)
-
-2021-09-13 version 3.18.0 (C++/Java/Python/PHP/Objective-C/C#/Ruby/JavaScript)
->>>>>>> 0dab03ba
 
   C++
   * Generated code now uses the c++11 standard integer types int{32,64}_t and
