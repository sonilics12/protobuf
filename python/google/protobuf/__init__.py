--- conflicted
+++ resolved
@@ -30,11 +30,7 @@
 
 # Copyright 2007 Google Inc. All Rights Reserved.
 
-<<<<<<< HEAD
-__version__ = '3.11.0rc1'
-=======
 __version__ = '3.11.2'
->>>>>>> 63cfdafa
 
 if __name__ != '__main__':
   try:
