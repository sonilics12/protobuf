#! /usr/bin/python
#
# See README for usage instructions.
import sys
import os
import subprocess

# We must use setuptools, not distutils, because we need to use the
# namespace_packages option for the "google" package.
try:
  from setuptools import setup, Extension
except ImportError:
  try:
    from ez_setup import use_setuptools
    use_setuptools()
    from setuptools import setup, Extension
  except ImportError:
    sys.stderr.write(
        "Could not import setuptools; make sure you have setuptools or "
        "ez_setup installed.\n")
    raise
from distutils.command.clean import clean as _clean
if sys.version_info[0] >= 3:
    # Python 3
    from distutils.command.build_py import build_py_2to3 as _build_py
else:
    # Python 2
    from distutils.command.build_py import build_py as _build_py
from distutils.spawn import find_executable

maintainer_email = "protobuf@googlegroups.com"

# Find the Protocol Compiler.
if 'PROTOC' in os.environ and os.path.exists(os.environ['PROTOC']):
  protoc = os.environ['PROTOC']
elif os.path.exists("../src/protoc"):
  protoc = "../src/protoc"
elif os.path.exists("../src/protoc.exe"):
  protoc = "../src/protoc.exe"
elif os.path.exists("../vsprojects/Debug/protoc.exe"):
  protoc = "../vsprojects/Debug/protoc.exe"
elif os.path.exists("../vsprojects/Release/protoc.exe"):
  protoc = "../vsprojects/Release/protoc.exe"
else:
  protoc = find_executable("protoc")

def generate_proto(source):
  """Invokes the Protocol Compiler to generate a _pb2.py from the given
  .proto file.  Does nothing if the output already exists and is newer than
  the input."""

  output = source.replace(".proto", "_pb2.py").replace("../src/", "")

  if (not os.path.exists(output) or
      (os.path.exists(source) and
       os.path.getmtime(source) > os.path.getmtime(output))):
    print ("Generating %s..." % output)

    if not os.path.exists(source):
      sys.stderr.write("Can't find required file: %s\n" % source)
      sys.exit(-1)

    if protoc == None:
      sys.stderr.write(
          "protoc is not installed nor found in ../src.  Please compile it "
          "or install the binary package.\n")
      sys.exit(-1)

    protoc_command = [ protoc, "-I../src", "-I.", "--python_out=.", source ]
    if subprocess.call(protoc_command) != 0:
      sys.exit(-1)

def GenerateUnittestProtos():
  generate_proto("../src/google/protobuf/unittest.proto")
  generate_proto("../src/google/protobuf/unittest_custom_options.proto")
  generate_proto("../src/google/protobuf/unittest_import.proto")
  generate_proto("../src/google/protobuf/unittest_import_public.proto")
  generate_proto("../src/google/protobuf/unittest_mset.proto")
  generate_proto("../src/google/protobuf/unittest_no_generic_services.proto")
  generate_proto("google/protobuf/internal/descriptor_pool_test1.proto")
  generate_proto("google/protobuf/internal/descriptor_pool_test2.proto")
  generate_proto("google/protobuf/internal/test_bad_identifiers.proto")
  generate_proto("google/protobuf/internal/missing_enum_values.proto")
  generate_proto("google/protobuf/internal/more_extensions.proto")
  generate_proto("google/protobuf/internal/more_extensions_dynamic.proto")
  generate_proto("google/protobuf/internal/more_messages.proto")
  generate_proto("google/protobuf/internal/factory_test1.proto")
  generate_proto("google/protobuf/internal/factory_test2.proto")
  generate_proto("google/protobuf/internal/import_test_package/inner.proto")
  generate_proto("google/protobuf/internal/import_test_package/outer.proto")
  generate_proto("google/protobuf/pyext/python.proto")

def MakeTestSuite():
  # Test C++ implementation
  import unittest
  import google.protobuf.pyext.descriptor_cpp2_test as descriptor_cpp2_test
  import google.protobuf.pyext.message_factory_cpp2_test \
      as message_factory_cpp2_test
  import google.protobuf.pyext.reflection_cpp2_generated_test \
      as reflection_cpp2_generated_test

  loader = unittest.defaultTestLoader
  suite = unittest.TestSuite()
  for test in [  descriptor_cpp2_test,
                 message_factory_cpp2_test,
                 reflection_cpp2_generated_test]:
    suite.addTest(loader.loadTestsFromModule(test))
  return suite

class clean(_clean):
  def run(self):
    # Delete generated files in the code tree.
    for (dirpath, dirnames, filenames) in os.walk("."):
      for filename in filenames:
        filepath = os.path.join(dirpath, filename)
        if filepath.endswith("_pb2.py") or filepath.endswith(".pyc") or \
          filepath.endswith(".so") or filepath.endswith(".o") or \
          filepath.endswith('google/protobuf/compiler/__init__.py'):
          os.remove(filepath)
    # _clean is an old-style class, so super() doesn't work.
    _clean.run(self)

class build_py(_build_py):
  def run(self):
    # Generate necessary .proto file if it doesn't exist.
    generate_proto("../src/google/protobuf/descriptor.proto")
    generate_proto("../src/google/protobuf/compiler/plugin.proto")
    GenerateUnittestProtos()

    # Make sure google.protobuf/** are valid packages.
    for path in ['', 'internal/', 'compiler/', 'pyext/']:
      try:
        open('google/protobuf/%s__init__.py' % path, 'a').close()
      except EnvironmentError:
        pass
    # _build_py is an old-style class, so super() doesn't work.
    _build_py.run(self)
  # TODO(mrovner): Subclass to run 2to3 on some files only.
  # Tracing what https://wiki.python.org/moin/PortingPythonToPy3k's "Approach 2"
  # section on how to get 2to3 to run on source files during install under
  # Python 3.  This class seems like a good place to put logic that calls
  # python3's distutils.util.run_2to3 on the subset of the files we have in our
  # release that are subject to conversion.
  # See code reference in previous code review.

if __name__ == '__main__':
  ext_module_list = []
  cpp_impl = '--cpp_implementation'
  if cpp_impl in sys.argv:
    sys.argv.remove(cpp_impl)
    # C++ implementation extension
    ext_module_list.append(Extension(
        "google.protobuf.pyext._message",
        [ "google/protobuf/pyext/descriptor.cc",
          "google/protobuf/pyext/message.cc",
          "google/protobuf/pyext/extension_dict.cc",
          "google/protobuf/pyext/repeated_scalar_container.cc",
          "google/protobuf/pyext/repeated_composite_container.cc" ],
        define_macros=[('GOOGLE_PROTOBUF_HAS_ONEOF', '1')],
        include_dirs = [ ".", "..", "../src"],
        libraries = [ "protobuf" ],
        library_dirs = [ '../src/.libs' ],
        ))

  setup(name = 'protobuf',
        version = '3.0.0-pre',
        packages = [ 'google' ],
        namespace_packages = [ 'google' ],
        test_suite = 'setup.MakeTestSuite',
        google_test_dir = "google/protobuf/internal",
        # Must list modules explicitly so that we don't install tests.
        py_modules = [
          'google.protobuf.internal.api_implementation',
          'google.protobuf.internal.containers',
          'google.protobuf.internal.cpp_message',
          'google.protobuf.internal.decoder',
          'google.protobuf.internal.encoder',
          'google.protobuf.internal.enum_type_wrapper',
          'google.protobuf.internal.message_listener',
          'google.protobuf.internal.python_message',
          'google.protobuf.internal.type_checkers',
          'google.protobuf.internal.wire_format',
          'google.protobuf.descriptor',
          'google.protobuf.descriptor_pb2',
          'google.protobuf.compiler.plugin_pb2',
          'google.protobuf.message',
          'google.protobuf.descriptor_database',
          'google.protobuf.descriptor_pool',
          'google.protobuf.message_factory',
          'google.protobuf.proto_builder',
          'google.protobuf.pyext.cpp_message',
          'google.protobuf.reflection',
          'google.protobuf.service',
          'google.protobuf.service_reflection',
          'google.protobuf.symbol_database',
          'google.protobuf.text_encoding',
          'google.protobuf.text_format'],
        cmdclass = { 'clean': clean, 'build_py': build_py },
<<<<<<< HEAD
        install_requires = ['setuptools'],
=======
        install_requires = ['setuptools', 'six'],
        # TODO: Restore dependency once a Python 3 compatible google-apputils
        # is released.
        setup_requires = (['google-apputils']
                          if sys.version_info[0] < 3 else
                          []),
>>>>>>> fec1b8e4
        ext_modules = ext_module_list,
        url = 'https://developers.google.com/protocol-buffers/',
        maintainer = maintainer_email,
        maintainer_email = 'protobuf@googlegroups.com',
        license = 'New BSD License',
        description = 'Protocol Buffers',
        long_description =
          "Protocol Buffers are Google's data interchange format.",
        )<|MERGE_RESOLUTION|>--- conflicted
+++ resolved
@@ -196,16 +196,7 @@
           'google.protobuf.text_encoding',
           'google.protobuf.text_format'],
         cmdclass = { 'clean': clean, 'build_py': build_py },
-<<<<<<< HEAD
-        install_requires = ['setuptools'],
-=======
         install_requires = ['setuptools', 'six'],
-        # TODO: Restore dependency once a Python 3 compatible google-apputils
-        # is released.
-        setup_requires = (['google-apputils']
-                          if sys.version_info[0] < 3 else
-                          []),
->>>>>>> fec1b8e4
         ext_modules = ext_module_list,
         url = 'https://developers.google.com/protocol-buffers/',
         maintainer = maintainer_email,
